#   Copyright (c) 2020 PaddlePaddle Authors. All Rights Reserved.
#
# Licensed under the Apache License, Version 2.0 (the "License");
# you may not use this file except in compliance with the License.
# You may obtain a copy of the License at
#
#     http://www.apache.org/licenses/LICENSE-2.0
#
# Unless required by applicable law or agreed to in writing, software
# distributed under the License is distributed on an "AS IS" BASIS,
# WITHOUT WARRANTIES OR CONDITIONS OF ANY KIND, either express or implied.
# See the License for the specific language governing permissions and
# limitations under the License.
"""
setup for paddle-rec.
"""

import os

from setuptools import setup, find_packages
import shutil
import tempfile

requires = ["paddlepaddle == 1.7.2", "pyyaml >= 5.1.1"]

about = {}
about["__title__"] = "paddle-rec"
about["__version__"] = "0.0.2"
about["__description__"] = "paddle-rec"
about["__author__"] = "paddle-dev"
about["__author_email__"] = "paddle-dev@baidu.com"
about["__url__"] = "https://github.com/PaddlePaddle/PaddleRec"

readme = ""


def run_cmd(command):
    assert command is not None and isinstance(command, str)
    return os.popen(command).read().strip()


def build(dirname):
    package_dir = os.path.dirname(os.path.abspath(__file__))
    run_cmd("cp -r {}/* {}".format(package_dir, dirname))
    run_cmd("mkdir {}".format(os.path.join(dirname, "paddlerec")))
    run_cmd("mv {} {}".format(
        os.path.join(dirname, "core"), os.path.join(dirname, "paddlerec")))
    run_cmd("mv {} {}".format(
        os.path.join(dirname, "doc"), os.path.join(dirname, "paddlerec")))
    run_cmd("mv {} {}".format(
        os.path.join(dirname, "models"), os.path.join(dirname, "paddlerec")))
    run_cmd("mv {} {}".format(
        os.path.join(dirname, "tests"), os.path.join(dirname, "paddlerec")))
    run_cmd("mv {} {}".format(
        os.path.join(dirname, "tools"), os.path.join(dirname, "paddlerec")))
    run_cmd("mv {} {}".format(
        os.path.join(dirname, "*.py"), os.path.join(dirname, "paddlerec")))

    packages = find_packages(dirname, include=('paddlerec.*'))
    package_dir = {'': dirname}
    package_data = {}

<<<<<<< HEAD
    models_copy = ['data/*.txt', 'data/*/*.txt', '*.yaml', '*.sh', 'tree/*.npy', 'tree/*.txt']
    models_copy += ["data/sample_data/*", "data/sample_data/train/*"]
=======
    models_copy = [
        'data/*.txt', 'data/*/*.txt', '*.yaml', '*.sh', 'tree/*.npy',
        'tree/*.txt'
    ]
>>>>>>> 633ecc2c
    engine_copy = ['*/*.sh']
    for package in packages:
        if package.startswith("paddlerec.models."):
            package_data[package] = models_copy
        if package.startswith("paddlerec.core.engine"):
            package_data[package] = engine_copy

    setup(
        name=about["__title__"],
        version=about["__version__"],
        description=about["__description__"],
        long_description=readme,
        author=about["__author__"],
        author_email=about["__author_email__"],
        url=about["__url__"],
        packages=packages,
        package_dir=package_dir,
        package_data=package_data,
        python_requires=">=2.7",
        install_requires=requires,
        zip_safe=False)


dirname = tempfile.mkdtemp()
build(dirname)
shutil.rmtree(dirname)

print('''
\033[32m
  _   _   _   _   _   _   _   _   _
 / \ / \ / \ / \ / \ / \ / \ / \ / \
( P | A | D | D | L | E | - | R | E | C )
 \_/ \_/ \_/ \_/ \_/ \_/ \_/ \_/ \_/
\033[0m
\033[34m
Installation Complete. Congratulations!
How to use it ? Please visit our webside: https://github.com/PaddlePaddle/PaddleRec
\033[0m
''')<|MERGE_RESOLUTION|>--- conflicted
+++ resolved
@@ -60,15 +60,11 @@
     package_dir = {'': dirname}
     package_data = {}
 
-<<<<<<< HEAD
-    models_copy = ['data/*.txt', 'data/*/*.txt', '*.yaml', '*.sh', 'tree/*.npy', 'tree/*.txt']
-    models_copy += ["data/sample_data/*", "data/sample_data/train/*"]
-=======
     models_copy = [
         'data/*.txt', 'data/*/*.txt', '*.yaml', '*.sh', 'tree/*.npy',
-        'tree/*.txt'
+        'tree/*.txt', 'data/sample_data/*', 'data/sample_data/train/*'
     ]
->>>>>>> 633ecc2c
+
     engine_copy = ['*/*.sh']
     for package in packages:
         if package.startswith("paddlerec.models."):
