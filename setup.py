--- conflicted
+++ resolved
@@ -62,12 +62,8 @@
 
     models_copy = [
         'data/*.txt', 'data/*/*.txt', '*.yaml', '*.sh', 'tree/*.npy',
-<<<<<<< HEAD
-        'tree/*.txt', 'data/sample_data/*', 'data/sample_data/train/*', 'data/*/*.csv'
-=======
         'tree/*.txt', 'data/sample_data/*', 'data/sample_data/train/*',
-        'data/sample_data/infer/*'
->>>>>>> d190118a
+        'data/sample_data/infer/*', 'data/*/*.csv'
     ]
 
     engine_copy = ['*/*.sh']
