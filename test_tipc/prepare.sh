#!/bin/bash
source test_tipc/common_func.sh

FILENAME=$1

# MODE be one of ['lite_train_infer' 'whole_infer' 'whole_train_infer', 'infer']
MODE=$2

dataline=$(cat ${FILENAME})

# parser params
IFS=$'\n'
lines=(${dataline})
# The training params
model_name=$(func_parser_value "${lines[1]}")


if [ ${model_name} == "wide_deep" ]; then
    # prepare pretrained weights and dataset 
    wget -nc -P  ./test_tipc/save_wide_deep_model https://paddlerec.bj.bcebos.com/wide_deep/wide_deep.tar
    cd test_tipc/save_wide_deep_model && tar -xvf wide_deep.tar && rm -rf wide_deep.tar && cd ../../
    
    mkdir -p ./test_tipc/data/train
    mkdir -p ./test_tipc/data/infer
    if [ ${MODE} = "lite_train_lite_infer" ];then
        cp -r ./models/rank/wide_deep/data/sample_data/train/* ./test_tipc/data/train
        cp -r ./models/rank/wide_deep/data/sample_data/train/* ./test_tipc/data/infer
        echo "demo data ready"
    elif [ ${MODE} = "whole_train_whole_infer" ];then
        cd ./datasets/criteo
        bash run.sh
        cd ../..
        cp -r ./datasets/criteo/slot_train_data_full/* ./test_tipc/data/train
        cp -r ./datasets/criteo/slot_test_data_full/* ./test_tipc/data/infer
        echo "whole data ready"
    elif [ ${MODE} = "whole_infer" ];then
        cd ./datasets/criteo
        bash run.sh
        cd ../..
        cp -r ./models/rank/wide_deep/data/sample_data/train/* ./test_tipc/data/train
        cp -r ./datasets/criteo/slot_test_data_full/* ./test_tipc/data/infer
    elif [ ${MODE} = "lite_train_whole_infer" ];then
        cd ./datasets/criteo
        bash run.sh
        cd ../..
        cp -r ./models/rank/wide_deep/data/sample_data/train/* ./test_tipc/data/train
        cp -r ./datasets/criteo/slot_test_data_full/* ./test_tipc/data/infer
    fi
    
elif [ ${model_name} == "deepfm" ]; then
    # prepare pretrained weights and dataset 
    wget -nc -P  ./test_tipc/ https://paddlerec.bj.bcebos.com/deepfm/deepfm.tar
    cd test_tipc && tar -xvf deepfm.tar && rm -rf deepfm.tar && cd ..

    mkdir -p ./test_tipc/data/train
    mkdir -p ./test_tipc/data/infer
    if [ ${MODE} = "lite_train_lite_infer" ];then
        cp -r ./models/rank/deepfm/data/sample_data/train/* ./test_tipc/data/train
        cp -r ./models/rank/deepfm/data/sample_data/train/* ./test_tipc/data/infer
        echo "demo data ready"
    elif [ ${MODE} = "whole_train_whole_infer" ];then
        cd ./datasets/criteo
        bash run.sh
        cd ../..
        cp -r ./datasets/criteo/slot_train_data_full/* ./test_tipc/data/train
        cp -r ./datasets/criteo/slot_test_data_full/* ./test_tipc/data/infer
        echo "whole data ready"
    elif [ ${MODE} = "whole_infer" ];then
        cd ./datasets/criteo
        bash run.sh
        cd ../..
        cp -r ./models/rank/deepfm/data/sample_data/train/* ./test_tipc/data/train
        cp -r ./datasets/criteo/slot_test_data_full/* ./test_tipc/data/infer
    elif [ ${MODE} = "lite_train_whole_infer" ];then
        cd ./datasets/criteo
        bash run.sh
        cd ../..
        cp -r ./models/rank/deepfm/data/sample_data/train/* ./test_tipc/data/train
        cp -r ./datasets/criteo/slot_test_data_full/* ./test_tipc/data/infer
    fi

<<<<<<< HEAD
elif [ ${model_name} == "ple" ]; then
    # prepare pretrained weights and dataset 
    # TODO
    # TODO
    mkdir -p ./test_tipc/data/train
    mkdir -p ./test_tipc/data/infer
    if [ ${MODE} = "lite_train_lite_infer" ];then
        cp -r ./models/multitask/ple/data/train/* ./test_tipc/data/train
        cp -r ./models/multitask/ple/data/test/* ./test_tipc/data/infer
        echo "demo data ready"
    elif [ ${MODE} = "whole_train_whole_infer" ];then
        echo "TODO"
    elif [ ${MODE} = "whole_infer" ];then
        echo "TODO"
    elif [ ${MODE} = "lite_train_whole_infer" ];then
        echo "TODO"
    fi

elif [ ${model_name} == "esmm" ]; then
    # prepare pretrained weights and dataset 
    # TODO
    # TODO
    mkdir -p ./test_tipc/data/train
    mkdir -p ./test_tipc/data/infer
    if [ ${MODE} = "lite_train_lite_infer" ];then
        cp -r ./models/multitask/esmm/data/train/* ./test_tipc/data/train
        cp -r ./models/multitask/esmm/data/test/* ./test_tipc/data/infer
        echo "demo data ready"
    elif [ ${MODE} = "whole_train_whole_infer" ];then
        echo "TODO"
    elif [ ${MODE} = "whole_infer" ];then
        echo "TODO"
    elif [ ${MODE} = "lite_train_whole_infer" ];then
        echo "TODO"
    fi


=======
elif [ ${model_name} == "dssm" ]; then
    # prepare pretrained weights and dataset 
    # 占位
    # 占位

    mkdir -p ./test_tipc/data/train
    mkdir -p ./test_tipc/data/infer
    if [ ${MODE} = "lite_train_lite_infer" ];then
        cp -r ./models/match/dssm/data/train/* ./test_tipc/data/train
        cp -r ./models/match/dssm/data/test/* ./test_tipc/data/infer
        echo "demo data ready"
    elif [ ${MODE} = "whole_train_whole_infer" ];then
        cd ./datasets/BQ_dssm
        bash run.sh
        cd ../..
        cp -r ./datasets/BQ_dssm/big_train/* ./test_tipc/data/train
        cp -r ./datasets/BQ_dssm/big_test/* ./test_tipc/data/infer
        echo "whole data ready"
    elif [ ${MODE} = "whole_infer" ];then
        cd ./datasets/BQ_dssm
        bash run.sh
        cd ../..
        cp -r ./models/match/dssm/data/train/* ./test_tipc/data/train
        cp -r ./datasets/BQ_dssm/big_test/* ./test_tipc/data/infer
    elif [ ${MODE} = "lite_train_whole_infer" ];then
        cd ./datasets/BQ_dssm
        bash run.sh
        cd ../..
        cp -r ./models/match/dssm/data/train/* ./test_tipc/data/train
        cp -r ./datasets/BQ_dssm/big_test/* ./test_tipc/data/infer
    fi

elif [ ${model_name} == "mmoe" ]; then
    # prepare pretrained weights and dataset 
    wget -nc -P  ./test_tipc/save_mmoe_model https://paddlerec.bj.bcebos.com/mmoe/mmoe.tar
    cd test_tipc/save_mmoe_model && tar -xvf mmoe.tar && rm -rf mmoe.tar && cd ../../

    mkdir -p ./test_tipc/data/train
    mkdir -p ./test_tipc/data/infer
    if [ ${MODE} = "lite_train_lite_infer" ];then
        cp -r ./models/multitask/mmoe/data/train/* ./test_tipc/data/train
        cp -r ./models/multitask/mmoe/data/test/* ./test_tipc/data/infer
        echo "demo data ready"
    elif [ ${MODE} = "whole_train_whole_infer" ];then
        cd ./datasets/census
        bash run.sh
        cd ../..
        cp -r ./datasets/census/train_all/* ./test_tipc/data/train
        cp -r ./datasets/census/test_all/* ./test_tipc/data/infer
        echo "whole data ready"
    elif [ ${MODE} = "whole_infer" ];then
        cd ./datasets/census
        bash run.sh
        cd ../..
        cp -r ./models/multitask/mmoe/data/train/* ./test_tipc/data/train
        cp -r ./datasets/census/test_all/* ./test_tipc/data/infer
    elif [ ${MODE} = "lite_train_whole_infer" ];then
        cd ./datasets/census
        bash run.sh
        cd ../..
        cp -r ./models/multitask/mmoe/data/train/* ./test_tipc/data/train
        cp -r ./datasets/census/test_all/* ./test_tipc/data/infer
    fi

>>>>>>> d78bf850
fi<|MERGE_RESOLUTION|>--- conflicted
+++ resolved
@@ -79,7 +79,6 @@
         cp -r ./datasets/criteo/slot_test_data_full/* ./test_tipc/data/infer
     fi
 
-<<<<<<< HEAD
 elif [ ${model_name} == "ple" ]; then
     # prepare pretrained weights and dataset 
     # TODO
@@ -117,7 +116,6 @@
     fi
 
 
-=======
 elif [ ${model_name} == "dssm" ]; then
     # prepare pretrained weights and dataset 
     # 占位
@@ -182,5 +180,4 @@
         cp -r ./datasets/census/test_all/* ./test_tipc/data/infer
     fi
 
->>>>>>> d78bf850
 fi