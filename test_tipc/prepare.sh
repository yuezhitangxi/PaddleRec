#!/bin/bash
source test_tipc/common_func.sh

FILENAME=$1

# MODE be one of ['lite_train_infer' 'whole_infer' 'whole_train_infer', 'infer']
MODE=$2

dataline=$(cat ${FILENAME})

# parser params
IFS=$'\n'
lines=(${dataline})
# The training params
model_name=$(func_parser_value "${lines[1]}")

# clear dataset and output
rm -rf ./test_tipc/data
rm -rf ./test_tipc/output

if [ ${model_name} == "wide_deep" ]; then
    # prepare pretrained weights and dataset 
    wget -nc -P  ./test_tipc/save_wide_deep_model https://paddlerec.bj.bcebos.com/wide_deep/wide_deep.tar
    cd test_tipc/save_wide_deep_model && tar -xvf wide_deep.tar && rm -rf wide_deep.tar && cd ../../
    
    mkdir -p ./test_tipc/data/train
    mkdir -p ./test_tipc/data/infer
    if [ ${MODE} = "lite_train_lite_infer" ];then
        cp -r ./models/rank/wide_deep/data/sample_data/train/* ./test_tipc/data/train
        cp -r ./models/rank/wide_deep/data/sample_data/train/* ./test_tipc/data/infer
        echo "demo data ready"
    elif [ ${MODE} = "whole_train_whole_infer" ];then
        cd ./datasets/criteo
        bash run.sh
        cd ../..
        cp -r ./datasets/criteo/slot_train_data_full/* ./test_tipc/data/train
        cp -r ./datasets/criteo/slot_test_data_full/* ./test_tipc/data/infer
        echo "whole data ready"
    elif [ ${MODE} = "whole_infer" ];then
        cd ./datasets/criteo
        bash run.sh
        cd ../..
        cp -r ./models/rank/wide_deep/data/sample_data/train/* ./test_tipc/data/train
        cp -r ./datasets/criteo/slot_test_data_full/* ./test_tipc/data/infer
    elif [ ${MODE} = "lite_train_whole_infer" ];then
        cd ./datasets/criteo
        bash run.sh
        cd ../..
        cp -r ./models/rank/wide_deep/data/sample_data/train/* ./test_tipc/data/train
        cp -r ./datasets/criteo/slot_test_data_full/* ./test_tipc/data/infer
    fi
    
elif [ ${model_name} == "deepfm" ]; then
    # prepare pretrained weights and dataset 
    wget -nc -P  ./test_tipc/ https://paddlerec.bj.bcebos.com/deepfm/deepfm.tar
    cd test_tipc && tar -xvf deepfm.tar && rm -rf deepfm.tar && cd ..

    mkdir -p ./test_tipc/data/train
    mkdir -p ./test_tipc/data/infer
    if [ ${MODE} = "lite_train_lite_infer" ];then
        cp -r ./models/rank/deepfm/data/sample_data/train/* ./test_tipc/data/train
        cp -r ./models/rank/deepfm/data/sample_data/train/* ./test_tipc/data/infer
        echo "demo data ready"
    elif [ ${MODE} = "whole_train_whole_infer" ];then
        cd ./datasets/criteo
        bash run.sh
        cd ../..
        cp -r ./datasets/criteo/slot_train_data_full/* ./test_tipc/data/train
        cp -r ./datasets/criteo/slot_test_data_full/* ./test_tipc/data/infer
        echo "whole data ready"
    elif [ ${MODE} = "whole_infer" ];then
        cd ./datasets/criteo
        bash run.sh
        cd ../..
        cp -r ./models/rank/deepfm/data/sample_data/train/* ./test_tipc/data/train
        cp -r ./datasets/criteo/slot_test_data_full/* ./test_tipc/data/infer
    elif [ ${MODE} = "lite_train_whole_infer" ];then
        cd ./datasets/criteo
        bash run.sh
        cd ../..
        cp -r ./models/rank/deepfm/data/sample_data/train/* ./test_tipc/data/train
        cp -r ./datasets/criteo/slot_test_data_full/* ./test_tipc/data/infer
    fi

elif [ ${model_name} == "ple" ]; then
    # prepare pretrained weights and dataset 
    wget -nc -P  ./test_tipc/save_ple_model https://paddlerec.bj.bcebos.com/tipc/ple.tar
    cd test_tipc/save_ple_model && tar -xvf ple.tar && rm -rf ple.tar && cd ../../

    mkdir -p ./test_tipc/data/train
    mkdir -p ./test_tipc/data/infer
    if [ ${MODE} = "lite_train_lite_infer" ];then
        cp -r ./models/multitask/ple/data/train/* ./test_tipc/data/train
        cp -r ./models/multitask/ple/data/test/* ./test_tipc/data/infer
        echo "demo data ready"
    elif [ ${MODE} = "whole_train_whole_infer" ];then
        cd ./datasets/census
        bash run.sh
        cd ../..
        cp -r ./datasets/census/train_all/* ./test_tipc/data/train
        cp -r ./datasets/census/test_all/* ./test_tipc/data/infer
    elif [ ${MODE} = "whole_infer" ];then
        cd ./datasets/census
        bash run.sh
        cd ../..
        cp -r ./models/multitask/ple/data/train/* ./test_tipc/data/train
        cp -r ./datasets/census/test_all/* ./test_tipc/data/infer
    elif [ ${MODE} = "lite_train_whole_infer" ];then
        cd ./datasets/census
        bash run.sh
        cd ../..
        cp -r ./models/multitask/ple/data/train/* ./test_tipc/data/train
        cp -r ./datasets/census/test_all/* ./test_tipc/data/infer
    fi

elif [ ${model_name} == "esmm" ]; then
    # prepare pretrained weights and dataset 
    wget -nc -P  ./test_tipc/save_esmm_model https://paddlerec.bj.bcebos.com/esmm/esmm.tar
    cd test_tipc/save_esmm_model && tar -xvf esmm.tar && rm -rf esmm.tar && cd ../../

    mkdir -p ./test_tipc/data/train
    mkdir -p ./test_tipc/data/infer
    if [ ${MODE} = "lite_train_lite_infer" ];then
        cp -r ./models/multitask/esmm/data/train/* ./test_tipc/data/train
        cp -r ./models/multitask/esmm/data/test/* ./test_tipc/data/infer
        echo "demo data ready"
    elif [ ${MODE} = "whole_train_whole_infer" ];then
        cd ./datasets/ali-ccp
        bash run.sh
        cd ../..
        cp -r ./datasets/ali-ccp/train_data/* ./test_tipc/data/train
        cp -r ./datasets/ali-ccp/test_data/* ./test_tipc/data/infer
    elif [ ${MODE} = "whole_infer" ];then
        cd ./datasets/ali-ccp
        bash run.sh
        cd ../..
        cp -r ./models/multitask/esmm/data/train/* ./test_tipc/data/train
        cp -r ./datasets/ali-ccp/test_data/* ./test_tipc/data/infer
    elif [ ${MODE} = "lite_train_whole_infer" ];then
        cd ./datasets/ali-ccp
        bash run.sh
        cd ../..
        cp -r ./models/multitask/esmm/data/train/* ./test_tipc/data/train
        cp -r ./datasets/ali-ccp/test_data/* ./test_tipc/data/infer
    fi


elif [ ${model_name} == "dssm" ]; then
    # prepare pretrained weights and dataset 
    # 占位
    # 占位

    mkdir -p ./test_tipc/data/train
    mkdir -p ./test_tipc/data/infer
    if [ ${MODE} = "lite_train_lite_infer" ];then
        cp -r ./models/match/dssm/data/train/* ./test_tipc/data/train
        cp -r ./models/match/dssm/data/test/* ./test_tipc/data/infer
        echo "demo data ready"
    elif [ ${MODE} = "whole_train_whole_infer" ];then
        cd ./datasets/BQ_dssm
        bash run.sh
        cd ../..
        cp -r ./datasets/BQ_dssm/big_train/* ./test_tipc/data/train
        cp -r ./datasets/BQ_dssm/big_test/* ./test_tipc/data/infer
        echo "whole data ready"
    elif [ ${MODE} = "whole_infer" ];then
        cd ./datasets/BQ_dssm
        bash run.sh
        cd ../..
        cp -r ./models/match/dssm/data/train/* ./test_tipc/data/train
        cp -r ./datasets/BQ_dssm/big_test/* ./test_tipc/data/infer
    elif [ ${MODE} = "lite_train_whole_infer" ];then
        cd ./datasets/BQ_dssm
        bash run.sh
        cd ../..
        cp -r ./models/match/dssm/data/train/* ./test_tipc/data/train
        cp -r ./datasets/BQ_dssm/big_test/* ./test_tipc/data/infer
    fi

elif [ ${model_name} == "mmoe" ]; then
    # prepare pretrained weights and dataset 
    wget -nc -P  ./test_tipc/save_mmoe_model https://paddlerec.bj.bcebos.com/mmoe/mmoe.tar
    cd test_tipc/save_mmoe_model && tar -xvf mmoe.tar && rm -rf mmoe.tar && cd ../../

    mkdir -p ./test_tipc/data/train
    mkdir -p ./test_tipc/data/infer
    if [ ${MODE} = "lite_train_lite_infer" ];then
        cp -r ./models/multitask/mmoe/data/train/* ./test_tipc/data/train
        cp -r ./models/multitask/mmoe/data/test/* ./test_tipc/data/infer
        echo "demo data ready"
    elif [ ${MODE} = "whole_train_whole_infer" ];then
        cd ./datasets/census
        bash run.sh
        cd ../..
        cp -r ./datasets/census/train_all/* ./test_tipc/data/train
        cp -r ./datasets/census/test_all/* ./test_tipc/data/infer
        echo "whole data ready"
    elif [ ${MODE} = "whole_infer" ];then
        cd ./datasets/census
        bash run.sh
        cd ../..
        cp -r ./models/multitask/mmoe/data/train/* ./test_tipc/data/train
        cp -r ./datasets/census/test_all/* ./test_tipc/data/infer
    elif [ ${MODE} = "lite_train_whole_infer" ];then
        cd ./datasets/census
        bash run.sh
        cd ../..
        cp -r ./models/multitask/mmoe/data/train/* ./test_tipc/data/train
        cp -r ./datasets/census/test_all/* ./test_tipc/data/infer
    fi

elif [ ${model_name} == "dlrm" ]; then
    mkdir -p ./test_tipc/data/train
    mkdir -p ./test_tipc/data/infer
    if [ ${MODE} = "lite_train_lite_infer" ];then
        cp -r ./models/rank/dlrm/data/sample_data/train/* ./test_tipc/data/train
        cp -r ./models/rank/dlrm/data/sample_data/train/* ./test_tipc/data/infer
        echo "demo data ready"
    elif [ ${MODE} = "whole_train_whole_infer" ];then
        cd ./datasets/criteo
        bash run.sh
        cd ../..
        cp -r ./datasets/criteo/slot_train_data_full/* ./test_tipc/data/train
        cp -r ./datasets/criteo/slot_test_data_full/* ./test_tipc/data/infer
        echo "whole data ready"
    elif [ ${MODE} = "whole_infer" ];then
        cd ./datasets/criteo
        bash run.sh
        cd ../..
        cp -r ./models/rank/dlrm/data/sample_data/train/* ./test_tipc/data/train
        cp -r ./datasets/criteo/slot_test_data_full/* ./test_tipc/data/infer
    elif [ ${MODE} = "lite_train_whole_infer" ];then
        cd ./datasets/criteo
        bash run.sh
        cd ../..
        cp -r ./models/rank/dlrm/data/sample_data/train/* ./test_tipc/data/train
        cp -r ./datasets/criteo/slot_test_data_full/* ./test_tipc/data/infer
    fi

elif [ ${model_name} == "ensfm" ]; then
    mkdir -p ./test_tipc/data/train
    mkdir -p ./test_tipc/data/infer
    if [ ${MODE} = "lite_train_lite_infer" ];then
        cp -r ./models/recall/ensfm/data/sample_data/* ./test_tipc/data/train
        cp -r ./models/recall/ensfm/data/sample_data/* ./test_tipc/data/infer
        echo "demo data ready"
    elif [ ${MODE} = "whole_train_whole_infer" ];then
        cd ./datasets/ml-1m_ensfm
        bash run.sh
        cd ../..
        cp -r ./datasets/ml-1m_ensfm/data/ml-1m-ensfm/train.csv ./test_tipc/data/train
        cp -r ./datasets/ml-1m_ensfm/data/ml-1m-ensfm/test.csv ./test_tipc/data/infer
        echo "whole data ready"
    elif [ ${MODE} = "whole_infer" ];then
        cd ./datasets/ml-1m_ensfm
        bash run.sh
        cd ../..
        cp -r ./models/recall/ensfm/data/sample_data/* ./test_tipc/data/train
        cp -r ./datasets/ml-1m_ensfm/data/ml-1m-ensfm/test.csv ./test_tipc/data/infer
    elif [ ${MODE} = "lite_train_whole_infer" ];then
        cd ./datasets/ml-1m_ensfm
        bash run.sh
        cd ../..
        cp -r ./models/recall/ensfm/data/sample_data/* ./test_tipc/data/train
        cp -r ./datasets/ml-1m_ensfm/data/ml-1m-ensfm/test.csv ./test_tipc/data/infer
    fi

elif [ ${model_name} == "tisas" ]; then
    mkdir -p ./test_tipc/data/train
    mkdir -p ./test_tipc/data/infer
    if [ ${MODE} = "lite_train_lite_infer" ];then
        cp -r ./models/recall/tisas/data/sample_data/* ./test_tipc/data/train
        cp -r ./models/recall/tisas/data/sample_data/* ./test_tipc/data/infer
        echo "demo data ready"
    fi

elif [ ${model_name} == "dselect_k" ]; then
    mkdir -p ./test_tipc/data/train
    mkdir -p ./test_tipc/data/infer
    if [ ${MODE} = "lite_train_lite_infer" ];then
        cp -r ./models/multitask/dselect_k/data/* ./test_tipc/data/train
        cp -r ./models/multitask/dselect_k/data/* ./test_tipc/data/infer
        echo "demo data ready"
    elif [ ${MODE} = "whole_train_whole_infer" ];then
        cd ./datasets/Multi_MNIST_DselectK
        bash run.sh
        cd ../..
        cp -r ./datasets/Multi_MNIST_DselectK/train/* ./test_tipc/data/train
        cp -r ./datasets/Multi_MNIST_DselectK/test/* ./test_tipc/data/infer
        echo "whole data ready"
    elif [ ${MODE} = "whole_infer" ];then
        cd ./datasets/Multi_MNIST_DselectK
        bash run.sh
        cd ../..
        cp -r ./models/multitask/dselect_k/data/* ./test_tipc/data/train
        cp -r ./datasets/Multi_MNIST_DselectK/test/* ./test_tipc/data/infer
    elif [ ${MODE} = "lite_train_whole_infer" ];then
        cd ./datasets/Multi_MNIST_DselectK
        bash run.sh
        cd ../..
        cp -r ./models/multitask/dselect_k/data/* ./test_tipc/data/train
        cp -r ./datasets/Multi_MNIST_DselectK/test/* ./test_tipc/data/infer
    fi

<<<<<<< HEAD
elif [ ${model_name} == "dsin" ]; then
    mkdir -p ./test_tipc/data/train
    mkdir -p ./test_tipc/data/infer
    if [ ${MODE} = "lite_train_lite_infer" ];then
        cp -r ./models/rank/dsin/data/sample_data/* ./test_tipc/data/train
        cp -r ./models/rank/dsin/data/sample_data/* ./test_tipc/data/infer
        echo "demo data ready"
    fi
=======
elif [ ${model_name} == "aitm" ]; then
    mkdir -p ./test_tipc/data/train
    mkdir -p ./test_tipc/data/infer
    if [ ${MODE} = "lite_train_lite_infer" ];then
        cp -r ./models/rank/aitm/data/sample_data/train/* ./test_tipc/data/train
        cp -r ./models/rank/aitm/data/sample_data/test/* ./test_tipc/data/infer
        echo "demo data ready"
    elif [ ${MODE} = "whole_train_whole_infer" ];then
        cd ./datasets/ali-cpp_aitm
        bash run.sh
        cd ../..
        cp -r ./datasets/ali-cpp_aitm/whole_data/train/* ./test_tipc/data/train
        cp -r ./datasets/ali-cpp_aitm/whole_data/test/* ./test_tipc/data/infer
        echo "whole data ready"
    elif [ ${MODE} = "whole_infer" ];then
        cd ./datasets/ali-cpp_aitm
        bash run.sh
        cd ../..
        cp -r ./datasets/ali-cpp_aitm/whole_data/train/* ./test_tipc/data/train
        cp -r ./datasets/ali-cpp_aitm/whole_data/test/* ./test_tipc/data/infer
    elif [ ${MODE} = "lite_train_whole_infer" ];then
        cd ./datasets/ali-cpp_aitm
        bash run.sh
        cd ../..
        cp -r ./datasets/ali-cpp_aitm/whole_data/train/* ./test_tipc/data/train
        cp -r ./datasets/ali-cpp_aitm/whole_data/test/* ./test_tipc/data/infer
    fi

>>>>>>> 73c22778
fi<|MERGE_RESOLUTION|>--- conflicted
+++ resolved
@@ -302,7 +302,6 @@
         cp -r ./datasets/Multi_MNIST_DselectK/test/* ./test_tipc/data/infer
     fi
 
-<<<<<<< HEAD
 elif [ ${model_name} == "dsin" ]; then
     mkdir -p ./test_tipc/data/train
     mkdir -p ./test_tipc/data/infer
@@ -311,7 +310,7 @@
         cp -r ./models/rank/dsin/data/sample_data/* ./test_tipc/data/infer
         echo "demo data ready"
     fi
-=======
+
 elif [ ${model_name} == "aitm" ]; then
     mkdir -p ./test_tipc/data/train
     mkdir -p ./test_tipc/data/infer
@@ -339,6 +338,4 @@
         cp -r ./datasets/ali-cpp_aitm/whole_data/train/* ./test_tipc/data/train
         cp -r ./datasets/ali-cpp_aitm/whole_data/test/* ./test_tipc/data/infer
     fi
-
->>>>>>> 73c22778
 fi