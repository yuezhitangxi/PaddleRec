#!/bin/bash
source test_tipc/common_func.sh

FILENAME=$1

# MODE be one of ['lite_train_infer' 'whole_infer' 'whole_train_infer', 'infer']
MODE=$2

dataline=$(cat ${FILENAME})

# parser params
IFS=$'\n'
lines=(${dataline})
# The training params
model_name=$(func_parser_value "${lines[1]}")

# clear dataset and output
rm -rf ./test_tipc/data
rm -rf ./test_tipc/output

if [ ${model_name} == "wide_deep" ]; then
    # prepare pretrained weights and dataset 
    wget -nc -P  ./test_tipc/save_wide_deep_model https://paddlerec.bj.bcebos.com/wide_deep/wide_deep.tar
    cd test_tipc/save_wide_deep_model && tar -xvf wide_deep.tar && rm -rf wide_deep.tar && cd ../../
    
    mkdir -p ./test_tipc/data/train
    mkdir -p ./test_tipc/data/infer
    if [ ${MODE} = "lite_train_lite_infer" ];then
        cp -r ./models/rank/wide_deep/data/sample_data/train/* ./test_tipc/data/train
        cp -r ./models/rank/wide_deep/data/sample_data/train/* ./test_tipc/data/infer
        echo "demo data ready"
    elif [ ${MODE} = "whole_train_whole_infer" ];then
        cd ./datasets/criteo
        bash run.sh
        cd ../..
        cp -r ./datasets/criteo/slot_train_data_full/* ./test_tipc/data/train
        cp -r ./datasets/criteo/slot_test_data_full/* ./test_tipc/data/infer
        echo "whole data ready"
    elif [ ${MODE} = "whole_infer" ];then
        cd ./datasets/criteo
        bash run.sh
        cd ../..
        cp -r ./models/rank/wide_deep/data/sample_data/train/* ./test_tipc/data/train
        cp -r ./datasets/criteo/slot_test_data_full/* ./test_tipc/data/infer
    elif [ ${MODE} = "lite_train_whole_infer" ];then
        cd ./datasets/criteo
        bash run.sh
        cd ../..
        cp -r ./models/rank/wide_deep/data/sample_data/train/* ./test_tipc/data/train
        cp -r ./datasets/criteo/slot_test_data_full/* ./test_tipc/data/infer
    fi
    
elif [ ${model_name} == "deepfm" ]; then
    # prepare pretrained weights and dataset 
    wget -nc -P  ./test_tipc/ https://paddlerec.bj.bcebos.com/deepfm/deepfm.tar
    cd test_tipc && tar -xvf deepfm.tar && rm -rf deepfm.tar && cd ..

    mkdir -p ./test_tipc/data/train
    mkdir -p ./test_tipc/data/infer
    if [ ${MODE} = "lite_train_lite_infer" ];then
        cp -r ./models/rank/deepfm/data/sample_data/train/* ./test_tipc/data/train
        cp -r ./models/rank/deepfm/data/sample_data/train/* ./test_tipc/data/infer
        echo "demo data ready"
    elif [ ${MODE} = "whole_train_whole_infer" ];then
        cd ./datasets/criteo
        bash run.sh
        cd ../..
        cp -r ./datasets/criteo/slot_train_data_full/* ./test_tipc/data/train
        cp -r ./datasets/criteo/slot_test_data_full/* ./test_tipc/data/infer
        echo "whole data ready"
    elif [ ${MODE} = "whole_infer" ];then
        cd ./datasets/criteo
        bash run.sh
        cd ../..
        cp -r ./models/rank/deepfm/data/sample_data/train/* ./test_tipc/data/train
        cp -r ./datasets/criteo/slot_test_data_full/* ./test_tipc/data/infer
    elif [ ${MODE} = "lite_train_whole_infer" ];then
        cd ./datasets/criteo
        bash run.sh
        cd ../..
        cp -r ./models/rank/deepfm/data/sample_data/train/* ./test_tipc/data/train
        cp -r ./datasets/criteo/slot_test_data_full/* ./test_tipc/data/infer
    fi

elif [ ${model_name} == "ple" ]; then
    # prepare pretrained weights and dataset 
    wget -nc -P  ./test_tipc/save_ple_model https://paddlerec.bj.bcebos.com/tipc/ple.tar
    cd test_tipc/save_ple_model && tar -xvf ple.tar && rm -rf ple.tar && cd ../../

    mkdir -p ./test_tipc/data/train
    mkdir -p ./test_tipc/data/infer
    if [ ${MODE} = "lite_train_lite_infer" ];then
        cp -r ./models/multitask/ple/data/train/* ./test_tipc/data/train
        cp -r ./models/multitask/ple/data/test/* ./test_tipc/data/infer
        echo "demo data ready"
    elif [ ${MODE} = "whole_train_whole_infer" ];then
        cd ./datasets/census
        bash run.sh
        cd ../..
        cp -r ./datasets/census/train_all/* ./test_tipc/data/train
        cp -r ./datasets/census/test_all/* ./test_tipc/data/infer
    elif [ ${MODE} = "whole_infer" ];then
        cd ./datasets/census
        bash run.sh
        cd ../..
        cp -r ./models/multitask/ple/data/train/* ./test_tipc/data/train
        cp -r ./datasets/census/test_all/* ./test_tipc/data/infer
    elif [ ${MODE} = "lite_train_whole_infer" ];then
        cd ./datasets/census
        bash run.sh
        cd ../..
        cp -r ./models/multitask/ple/data/train/* ./test_tipc/data/train
        cp -r ./datasets/census/test_all/* ./test_tipc/data/infer
    fi

elif [ ${model_name} == "esmm" ]; then
    # prepare pretrained weights and dataset 
    wget -nc -P  ./test_tipc/save_esmm_model https://paddlerec.bj.bcebos.com/esmm/esmm.tar
    cd test_tipc/save_esmm_model && tar -xvf esmm.tar && rm -rf esmm.tar && cd ../../

    mkdir -p ./test_tipc/data/train
    mkdir -p ./test_tipc/data/infer
    if [ ${MODE} = "lite_train_lite_infer" ];then
        cp -r ./models/multitask/esmm/data/train/* ./test_tipc/data/train
        cp -r ./models/multitask/esmm/data/test/* ./test_tipc/data/infer
        echo "demo data ready"
    elif [ ${MODE} = "whole_train_whole_infer" ];then
        cd ./datasets/ali-ccp
        bash run.sh
        cd ../..
        cp -r ./datasets/ali-ccp/train_data/* ./test_tipc/data/train
        cp -r ./datasets/ali-ccp/test_data/* ./test_tipc/data/infer
    elif [ ${MODE} = "whole_infer" ];then
        cd ./datasets/ali-ccp
        bash run.sh
        cd ../..
        cp -r ./models/multitask/esmm/data/train/* ./test_tipc/data/train
        cp -r ./datasets/ali-ccp/test_data/* ./test_tipc/data/infer
    elif [ ${MODE} = "lite_train_whole_infer" ];then
        cd ./datasets/ali-ccp
        bash run.sh
        cd ../..
        cp -r ./models/multitask/esmm/data/train/* ./test_tipc/data/train
        cp -r ./datasets/ali-ccp/test_data/* ./test_tipc/data/infer
    fi


elif [ ${model_name} == "dssm" ]; then
    # prepare pretrained weights and dataset 
    # 占位
    # 占位

    mkdir -p ./test_tipc/data/train
    mkdir -p ./test_tipc/data/infer
    if [ ${MODE} = "lite_train_lite_infer" ];then
        cp -r ./models/match/dssm/data/train/* ./test_tipc/data/train
        cp -r ./models/match/dssm/data/test/* ./test_tipc/data/infer
        echo "demo data ready"
    elif [ ${MODE} = "whole_train_whole_infer" ];then
        cd ./datasets/BQ_dssm
        bash run.sh
        cd ../..
        cp -r ./datasets/BQ_dssm/big_train/* ./test_tipc/data/train
        cp -r ./datasets/BQ_dssm/big_test/* ./test_tipc/data/infer
        echo "whole data ready"
    elif [ ${MODE} = "whole_infer" ];then
        cd ./datasets/BQ_dssm
        bash run.sh
        cd ../..
        cp -r ./models/match/dssm/data/train/* ./test_tipc/data/train
        cp -r ./datasets/BQ_dssm/big_test/* ./test_tipc/data/infer
    elif [ ${MODE} = "lite_train_whole_infer" ];then
        cd ./datasets/BQ_dssm
        bash run.sh
        cd ../..
        cp -r ./models/match/dssm/data/train/* ./test_tipc/data/train
        cp -r ./datasets/BQ_dssm/big_test/* ./test_tipc/data/infer
    fi

elif [ ${model_name} == "mmoe" ]; then
    # prepare pretrained weights and dataset 
    wget -nc -P  ./test_tipc/save_mmoe_model https://paddlerec.bj.bcebos.com/mmoe/mmoe.tar
    cd test_tipc/save_mmoe_model && tar -xvf mmoe.tar && rm -rf mmoe.tar && cd ../../

    mkdir -p ./test_tipc/data/train
    mkdir -p ./test_tipc/data/infer
    if [ ${MODE} = "lite_train_lite_infer" ];then
        cp -r ./models/multitask/mmoe/data/train/* ./test_tipc/data/train
        cp -r ./models/multitask/mmoe/data/test/* ./test_tipc/data/infer
        echo "demo data ready"
    elif [ ${MODE} = "whole_train_whole_infer" ];then
        cd ./datasets/census
        bash run.sh
        cd ../..
        cp -r ./datasets/census/train_all/* ./test_tipc/data/train
        cp -r ./datasets/census/test_all/* ./test_tipc/data/infer
        echo "whole data ready"
    elif [ ${MODE} = "whole_infer" ];then
        cd ./datasets/census
        bash run.sh
        cd ../..
        cp -r ./models/multitask/mmoe/data/train/* ./test_tipc/data/train
        cp -r ./datasets/census/test_all/* ./test_tipc/data/infer
    elif [ ${MODE} = "lite_train_whole_infer" ];then
        cd ./datasets/census
        bash run.sh
        cd ../..
        cp -r ./models/multitask/mmoe/data/train/* ./test_tipc/data/train
        cp -r ./datasets/census/test_all/* ./test_tipc/data/infer
    fi

elif [ ${model_name} == "dlrm" ]; then
    mkdir -p ./test_tipc/data/train
    mkdir -p ./test_tipc/data/infer
    if [ ${MODE} = "lite_train_lite_infer" ];then
        cp -r ./models/rank/dlrm/data/sample_data/train/* ./test_tipc/data/train
        cp -r ./models/rank/dlrm/data/sample_data/train/* ./test_tipc/data/infer
        echo "demo data ready"
    elif [ ${MODE} = "whole_train_whole_infer" ];then
        cd ./datasets/criteo
        bash run.sh
        cd ../..
        cp -r ./datasets/criteo/slot_train_data_full/* ./test_tipc/data/train
        cp -r ./datasets/criteo/slot_test_data_full/* ./test_tipc/data/infer
        echo "whole data ready"
    elif [ ${MODE} = "whole_infer" ];then
        cd ./datasets/criteo
        bash run.sh
        cd ../..
        cp -r ./models/rank/dlrm/data/sample_data/train/* ./test_tipc/data/train
        cp -r ./datasets/criteo/slot_test_data_full/* ./test_tipc/data/infer
    elif [ ${MODE} = "lite_train_whole_infer" ];then
        cd ./datasets/criteo
        bash run.sh
        cd ../..
        cp -r ./models/rank/dlrm/data/sample_data/train/* ./test_tipc/data/train
        cp -r ./datasets/criteo/slot_test_data_full/* ./test_tipc/data/infer
    fi

elif [ ${model_name} == "ensfm" ]; then
    mkdir -p ./test_tipc/data/train
    mkdir -p ./test_tipc/data/infer
    if [ ${MODE} = "lite_train_lite_infer" ];then
        cp -r ./models/recall/ensfm/data/sample_data/* ./test_tipc/data/train
        cp -r ./models/recall/ensfm/data/sample_data/* ./test_tipc/data/infer
        echo "demo data ready"
    elif [ ${MODE} = "whole_train_whole_infer" ];then
        cd ./datasets/ml-1m_ensfm
        bash run.sh
        cd ../..
        cp -r ./datasets/ml-1m_ensfm/data/ml-1m-ensfm/train.csv ./test_tipc/data/train
        cp -r ./datasets/ml-1m_ensfm/data/ml-1m-ensfm/test.csv ./test_tipc/data/infer
        echo "whole data ready"
    elif [ ${MODE} = "whole_infer" ];then
        cd ./datasets/ml-1m_ensfm
        bash run.sh
        cd ../..
        cp -r ./models/recall/ensfm/data/sample_data/* ./test_tipc/data/train
        cp -r ./datasets/ml-1m_ensfm/data/ml-1m-ensfm/test.csv ./test_tipc/data/infer
    elif [ ${MODE} = "lite_train_whole_infer" ];then
        cd ./datasets/ml-1m_ensfm
        bash run.sh
        cd ../..
        cp -r ./models/recall/ensfm/data/sample_data/* ./test_tipc/data/train
        cp -r ./datasets/ml-1m_ensfm/data/ml-1m-ensfm/test.csv ./test_tipc/data/infer
    fi

elif [ ${model_name} == "tisas" ]; then
    mkdir -p ./test_tipc/data/train
    mkdir -p ./test_tipc/data/infer
    if [ ${MODE} = "lite_train_lite_infer" ];then
        cp -r ./models/recall/tisas/data/sample_data/* ./test_tipc/data/train
        cp -r ./models/recall/tisas/data/sample_data/* ./test_tipc/data/infer
        echo "demo data ready"
    fi

elif [ ${model_name} == "dselect_k" ]; then
    mkdir -p ./test_tipc/data/train
    mkdir -p ./test_tipc/data/infer
    if [ ${MODE} = "lite_train_lite_infer" ];then
        cp -r ./models/multitask/dselect_k/data/* ./test_tipc/data/train
        cp -r ./models/multitask/dselect_k/data/* ./test_tipc/data/infer
        echo "demo data ready"
    elif [ ${MODE} = "whole_train_whole_infer" ];then
        cd ./datasets/Multi_MNIST_DselectK
        bash run.sh
        cd ../..
        cp -r ./datasets/Multi_MNIST_DselectK/train/* ./test_tipc/data/train
        cp -r ./datasets/Multi_MNIST_DselectK/test/* ./test_tipc/data/infer
        echo "whole data ready"
    elif [ ${MODE} = "whole_infer" ];then
        cd ./datasets/Multi_MNIST_DselectK
        bash run.sh
        cd ../..
        cp -r ./models/multitask/dselect_k/data/* ./test_tipc/data/train
        cp -r ./datasets/Multi_MNIST_DselectK/test/* ./test_tipc/data/infer
    elif [ ${MODE} = "lite_train_whole_infer" ];then
        cd ./datasets/Multi_MNIST_DselectK
        bash run.sh
        cd ../..
        cp -r ./models/multitask/dselect_k/data/* ./test_tipc/data/train
        cp -r ./datasets/Multi_MNIST_DselectK/test/* ./test_tipc/data/infer
    fi

elif [ ${model_name} == "dsin" ]; then
    mkdir -p ./test_tipc/data/train
    mkdir -p ./test_tipc/data/infer
    if [ ${MODE} = "lite_train_lite_infer" ];then
        cp -r ./models/rank/dsin/data/sample_data/* ./test_tipc/data/train
        cp -r ./models/rank/dsin/data/sample_data/* ./test_tipc/data/infer
        echo "demo data ready"
    fi

elif [ ${model_name} == "aitm" ]; then
    mkdir -p ./test_tipc/data/train
    mkdir -p ./test_tipc/data/infer
    if [ ${MODE} = "lite_train_lite_infer" ];then
        cp -r ./models/multitask/aitm/data/sample_data/train/* ./test_tipc/data/train
        cp -r ./models/multitask/aitm/data/sample_data/test/* ./test_tipc/data/infer
        echo "demo data ready"
    elif [ ${MODE} = "whole_train_whole_infer" ];then
        cd ./datasets/ali-cpp_aitm
        bash run.sh
        cd ../..
        cp -r ./datasets/ali-cpp_aitm/whole_data/train/* ./test_tipc/data/train
        cp -r ./datasets/ali-cpp_aitm/whole_data/test/* ./test_tipc/data/infer
        echo "whole data ready"
    elif [ ${MODE} = "whole_infer" ];then
        cd ./datasets/ali-cpp_aitm
        bash run.sh
        cd ../..
        cp -r ./datasets/ali-cpp_aitm/whole_data/train/* ./test_tipc/data/train
        cp -r ./datasets/ali-cpp_aitm/whole_data/test/* ./test_tipc/data/infer
    elif [ ${MODE} = "lite_train_whole_infer" ];then
        cd ./datasets/ali-cpp_aitm
        bash run.sh
        cd ../..
        cp -r ./datasets/ali-cpp_aitm/whole_data/train/* ./test_tipc/data/train
        cp -r ./datasets/ali-cpp_aitm/whole_data/test/* ./test_tipc/data/infer
    fi
<<<<<<< HEAD
    elif [ ${model_name} == "iprec" ]; then
    mkdir -p ./test_tipc/data/train
    mkdir -p ./test_tipc/data/infer
    if [ ${MODE} = "lite_train_lite_infer" ];then
        cp -r ./models/rank/aitm/data/sample_data/train/* ./test_tipc/data/train
        cp -r ./models/rank/aitm/data/sample_data/test/* ./test_tipc/data/infer
        echo "demo data ready"
    elif [ ${MODE} = "whole_train_whole_infer" ];then
        cd ./datasets/iprec
        bash run.sh
        cd ../..
        cp -r ./datasets/iprec/whole_data/train/* ./test_tipc/data/train
        cp -r ./datasets/iprec/whole_data/test/* ./test_tipc/data/infer
        echo "whole data ready"
    elif [ ${MODE} = "whole_infer" ];then
        cd ./datasets/iprec
        bash run.sh
        cd ../..
        cp -r ./datasets/iprec/whole_data/train/* ./test_tipc/data/train
        cp -r ./datasets/iprec/whole_data/test/* ./test_tipc/data/infer
    elif [ ${MODE} = "lite_train_whole_infer" ];then
        cd ./datasets/iprec
        bash run.sh
        cd ../..
        cp -r ./datasets/iprec/whole_data/train/* ./test_tipc/data/train
        cp -r ./datasets/iprec/whole_data/test/* ./test_tipc/data/infer
=======

elif [ ${model_name} == "sign" ]; then
    rm -rf ./test_tipc/data/*
    mkdir -p ./test_tipc/data/train
    mkdir -p ./test_tipc/data/infer
    if [ ${MODE} = "lite_train_lite_infer" ];then
        cp -r ./models/rank/sign/data/* ./test_tipc/data/train
        cp -r ./models/rank/sign/data/* ./test_tipc/data/infer
        echo "demo data ready"
    elif [ ${MODE} = "whole_train_whole_infer" ];then
        cd ./datasets/sign
        bash run.sh
        cd ../..
        cp -r ./datasets/sign/train/* ./test_tipc/data/train
        cp -r ./datasets/sign/test/* ./test_tipc/data/infer
        echo "whole data ready"
    elif [ ${MODE} = "whole_infer" ];then
        cd ./datasets/sign
        bash run.sh
        cd ../..
        cp -r ./models/rank/sign/data/* ./test_tipc/data/train
        cp -r ./datasets/sign/test/* ./test_tipc/data/infer
    elif [ ${MODE} = "lite_train_whole_infer" ];then
        cd ./datasets/sign
        bash run.sh
        cd ../..
        cp -r ./models/rank/sign/data/* ./test_tipc/data/train
        cp -r ./datasets/sign/test/* ./test_tipc/data/infer
>>>>>>> 3c2d20b8
    fi
fi<|MERGE_RESOLUTION|>--- conflicted
+++ resolved
@@ -338,8 +338,35 @@
         cp -r ./datasets/ali-cpp_aitm/whole_data/train/* ./test_tipc/data/train
         cp -r ./datasets/ali-cpp_aitm/whole_data/test/* ./test_tipc/data/infer
     fi
-<<<<<<< HEAD
-    elif [ ${model_name} == "iprec" ]; then
+elif [ ${model_name} == "sign" ]; then
+    rm -rf ./test_tipc/data/*
+    mkdir -p ./test_tipc/data/train
+    mkdir -p ./test_tipc/data/infer
+    if [ ${MODE} = "lite_train_lite_infer" ];then
+        cp -r ./models/rank/sign/data/* ./test_tipc/data/train
+        cp -r ./models/rank/sign/data/* ./test_tipc/data/infer
+        echo "demo data ready"
+    elif [ ${MODE} = "whole_train_whole_infer" ];then
+        cd ./datasets/sign
+        bash run.sh
+        cd ../..
+        cp -r ./datasets/sign/train/* ./test_tipc/data/train
+        cp -r ./datasets/sign/test/* ./test_tipc/data/infer
+        echo "whole data ready"
+    elif [ ${MODE} = "whole_infer" ];then
+        cd ./datasets/sign
+        bash run.sh
+        cd ../..
+        cp -r ./models/rank/sign/data/* ./test_tipc/data/train
+        cp -r ./datasets/sign/test/* ./test_tipc/data/infer
+    elif [ ${MODE} = "lite_train_whole_infer" ];then
+        cd ./datasets/sign
+        bash run.sh
+        cd ../..
+        cp -r ./models/rank/sign/data/* ./test_tipc/data/train
+        cp -r ./datasets/sign/test/* ./test_tipc/data/infer
+    fi
+elif [ ${model_name} == "iprec" ]; then
     mkdir -p ./test_tipc/data/train
     mkdir -p ./test_tipc/data/infer
     if [ ${MODE} = "lite_train_lite_infer" ];then
@@ -365,35 +392,5 @@
         cd ../..
         cp -r ./datasets/iprec/whole_data/train/* ./test_tipc/data/train
         cp -r ./datasets/iprec/whole_data/test/* ./test_tipc/data/infer
-=======
-
-elif [ ${model_name} == "sign" ]; then
-    rm -rf ./test_tipc/data/*
-    mkdir -p ./test_tipc/data/train
-    mkdir -p ./test_tipc/data/infer
-    if [ ${MODE} = "lite_train_lite_infer" ];then
-        cp -r ./models/rank/sign/data/* ./test_tipc/data/train
-        cp -r ./models/rank/sign/data/* ./test_tipc/data/infer
-        echo "demo data ready"
-    elif [ ${MODE} = "whole_train_whole_infer" ];then
-        cd ./datasets/sign
-        bash run.sh
-        cd ../..
-        cp -r ./datasets/sign/train/* ./test_tipc/data/train
-        cp -r ./datasets/sign/test/* ./test_tipc/data/infer
-        echo "whole data ready"
-    elif [ ${MODE} = "whole_infer" ];then
-        cd ./datasets/sign
-        bash run.sh
-        cd ../..
-        cp -r ./models/rank/sign/data/* ./test_tipc/data/train
-        cp -r ./datasets/sign/test/* ./test_tipc/data/infer
-    elif [ ${MODE} = "lite_train_whole_infer" ];then
-        cd ./datasets/sign
-        bash run.sh
-        cd ../..
-        cp -r ./models/rank/sign/data/* ./test_tipc/data/train
-        cp -r ./datasets/sign/test/* ./test_tipc/data/infer
->>>>>>> 3c2d20b8
     fi
 fi