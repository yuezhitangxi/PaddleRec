#!/bin/bash
source test_tipc/common_func.sh

FILENAME=$1

# MODE be one of ['lite_train_infer' 'whole_infer' 'whole_train_infer', 'infer']
MODE=$2

dataline=$(cat ${FILENAME})

# parser params
IFS=$'\n'
lines=(${dataline})
# The training params
model_name=$(func_parser_value "${lines[1]}")

# clear dataset and output
rm -rf ./test_tipc/data
rm -rf ./test_tipc/output

if [ ${model_name} == "wide_deep" ]; then
    # prepare pretrained weights and dataset 
    wget -nc -P  ./test_tipc/save_wide_deep_model https://paddlerec.bj.bcebos.com/wide_deep/wide_deep.tar
    cd test_tipc/save_wide_deep_model && tar -xvf wide_deep.tar && rm -rf wide_deep.tar && cd ../../
    
    mkdir -p ./test_tipc/data/train
    mkdir -p ./test_tipc/data/infer
    if [ ${MODE} = "lite_train_lite_infer" ];then
        cp -r ./models/rank/wide_deep/data/sample_data/train/* ./test_tipc/data/train
        cp -r ./models/rank/wide_deep/data/sample_data/train/* ./test_tipc/data/infer
        echo "demo data ready"
    elif [ ${MODE} = "whole_train_whole_infer" ];then
        cd ./datasets/criteo
        bash run.sh
        cd ../..
        cp -r ./datasets/criteo/slot_train_data_full/* ./test_tipc/data/train
        cp -r ./datasets/criteo/slot_test_data_full/* ./test_tipc/data/infer
        echo "whole data ready"
    elif [ ${MODE} = "whole_infer" ];then
        cd ./datasets/criteo
        bash run.sh
        cd ../..
        cp -r ./models/rank/wide_deep/data/sample_data/train/* ./test_tipc/data/train
        cp -r ./datasets/criteo/slot_test_data_full/* ./test_tipc/data/infer
    elif [ ${MODE} = "lite_train_whole_infer" ];then
        cd ./datasets/criteo
        bash run.sh
        cd ../..
        cp -r ./models/rank/wide_deep/data/sample_data/train/* ./test_tipc/data/train
        cp -r ./datasets/criteo/slot_test_data_full/* ./test_tipc/data/infer
    fi
    
elif [ ${model_name} == "deepfm" ]; then
    # prepare pretrained weights and dataset 
    wget -nc -P  ./test_tipc/ https://paddlerec.bj.bcebos.com/deepfm/deepfm.tar
    cd test_tipc && tar -xvf deepfm.tar && rm -rf deepfm.tar && cd ..

    mkdir -p ./test_tipc/data/train
    mkdir -p ./test_tipc/data/infer
    if [ ${MODE} = "lite_train_lite_infer" ];then
        cp -r ./models/rank/deepfm/data/sample_data/train/* ./test_tipc/data/train
        cp -r ./models/rank/deepfm/data/sample_data/train/* ./test_tipc/data/infer
        echo "demo data ready"
    elif [ ${MODE} = "whole_train_whole_infer" ];then
        cd ./datasets/criteo
        bash run.sh
        cd ../..
        cp -r ./datasets/criteo/slot_train_data_full/* ./test_tipc/data/train
        cp -r ./datasets/criteo/slot_test_data_full/* ./test_tipc/data/infer
        echo "whole data ready"
    elif [ ${MODE} = "whole_infer" ];then
        cd ./datasets/criteo
        bash run.sh
        cd ../..
        cp -r ./models/rank/deepfm/data/sample_data/train/* ./test_tipc/data/train
        cp -r ./datasets/criteo/slot_test_data_full/* ./test_tipc/data/infer
    elif [ ${MODE} = "lite_train_whole_infer" ];then
        cd ./datasets/criteo
        bash run.sh
        cd ../..
        cp -r ./models/rank/deepfm/data/sample_data/train/* ./test_tipc/data/train
        cp -r ./datasets/criteo/slot_test_data_full/* ./test_tipc/data/infer
    fi

elif [ ${model_name} == "ple" ]; then
    # prepare pretrained weights and dataset 
    wget -nc -P  ./test_tipc/save_ple_model https://paddlerec.bj.bcebos.com/tipc/ple.tar
    cd test_tipc/save_ple_model && tar -xvf ple.tar && rm -rf ple.tar && cd ../../

    mkdir -p ./test_tipc/data/train
    mkdir -p ./test_tipc/data/infer
    if [ ${MODE} = "lite_train_lite_infer" ];then
        cp -r ./models/multitask/ple/data/train/* ./test_tipc/data/train
        cp -r ./models/multitask/ple/data/test/* ./test_tipc/data/infer
        echo "demo data ready"
    elif [ ${MODE} = "whole_train_whole_infer" ];then
        cd ./datasets/census
        bash run.sh
        cd ../..
        cp -r ./datasets/census/train_all/* ./test_tipc/data/train
        cp -r ./datasets/census/test_all/* ./test_tipc/data/infer
    elif [ ${MODE} = "whole_infer" ];then
        cd ./datasets/census
        bash run.sh
        cd ../..
        cp -r ./models/multitask/ple/data/train/* ./test_tipc/data/train
        cp -r ./datasets/census/test_all/* ./test_tipc/data/infer
    elif [ ${MODE} = "lite_train_whole_infer" ];then
        cd ./datasets/census
        bash run.sh
        cd ../..
        cp -r ./models/multitask/ple/data/train/* ./test_tipc/data/train
        cp -r ./datasets/census/test_all/* ./test_tipc/data/infer
    fi

elif [ ${model_name} == "esmm" ]; then
    # prepare pretrained weights and dataset 
    wget -nc -P  ./test_tipc/save_esmm_model https://paddlerec.bj.bcebos.com/esmm/esmm.tar
    cd test_tipc/save_esmm_model && tar -xvf esmm.tar && rm -rf esmm.tar && cd ../../

    mkdir -p ./test_tipc/data/train
    mkdir -p ./test_tipc/data/infer
    if [ ${MODE} = "lite_train_lite_infer" ];then
        cp -r ./models/multitask/esmm/data/train/* ./test_tipc/data/train
        cp -r ./models/multitask/esmm/data/test/* ./test_tipc/data/infer
        echo "demo data ready"
    elif [ ${MODE} = "whole_train_whole_infer" ];then
        cd ./datasets/ali-ccp
        bash run.sh
        cd ../..
        cp -r ./datasets/ali-ccp/train_data/* ./test_tipc/data/train
        cp -r ./datasets/ali-ccp/test_data/* ./test_tipc/data/infer
    elif [ ${MODE} = "whole_infer" ];then
        cd ./datasets/ali-ccp
        bash run.sh
        cd ../..
        cp -r ./models/multitask/esmm/data/train/* ./test_tipc/data/train
        cp -r ./datasets/ali-ccp/test_data/* ./test_tipc/data/infer
    elif [ ${MODE} = "lite_train_whole_infer" ];then
        cd ./datasets/ali-ccp
        bash run.sh
        cd ../..
        cp -r ./models/multitask/esmm/data/train/* ./test_tipc/data/train
        cp -r ./datasets/ali-ccp/test_data/* ./test_tipc/data/infer
    fi


elif [ ${model_name} == "dssm" ]; then
    # prepare pretrained weights and dataset 
    # 占位
    # 占位

    mkdir -p ./test_tipc/data/train
    mkdir -p ./test_tipc/data/infer
    if [ ${MODE} = "lite_train_lite_infer" ];then
        cp -r ./models/match/dssm/data/train/* ./test_tipc/data/train
        cp -r ./models/match/dssm/data/test/* ./test_tipc/data/infer
        echo "demo data ready"
    elif [ ${MODE} = "whole_train_whole_infer" ];then
        cd ./datasets/BQ_dssm
        bash run.sh
        cd ../..
        cp -r ./datasets/BQ_dssm/big_train/* ./test_tipc/data/train
        cp -r ./datasets/BQ_dssm/big_test/* ./test_tipc/data/infer
        echo "whole data ready"
    elif [ ${MODE} = "whole_infer" ];then
        cd ./datasets/BQ_dssm
        bash run.sh
        cd ../..
        cp -r ./models/match/dssm/data/train/* ./test_tipc/data/train
        cp -r ./datasets/BQ_dssm/big_test/* ./test_tipc/data/infer
    elif [ ${MODE} = "lite_train_whole_infer" ];then
        cd ./datasets/BQ_dssm
        bash run.sh
        cd ../..
        cp -r ./models/match/dssm/data/train/* ./test_tipc/data/train
        cp -r ./datasets/BQ_dssm/big_test/* ./test_tipc/data/infer
    fi

elif [ ${model_name} == "mmoe" ]; then
    # prepare pretrained weights and dataset 
    wget -nc -P  ./test_tipc/save_mmoe_model https://paddlerec.bj.bcebos.com/mmoe/mmoe.tar
    cd test_tipc/save_mmoe_model && tar -xvf mmoe.tar && rm -rf mmoe.tar && cd ../../

    mkdir -p ./test_tipc/data/train
    mkdir -p ./test_tipc/data/infer
    if [ ${MODE} = "lite_train_lite_infer" ];then
        cp -r ./models/multitask/mmoe/data/train/* ./test_tipc/data/train
        cp -r ./models/multitask/mmoe/data/test/* ./test_tipc/data/infer
        echo "demo data ready"
    elif [ ${MODE} = "whole_train_whole_infer" ];then
        cd ./datasets/census
        bash run.sh
        cd ../..
        cp -r ./datasets/census/train_all/* ./test_tipc/data/train
        cp -r ./datasets/census/test_all/* ./test_tipc/data/infer
        echo "whole data ready"
    elif [ ${MODE} = "whole_infer" ];then
        cd ./datasets/census
        bash run.sh
        cd ../..
        cp -r ./models/multitask/mmoe/data/train/* ./test_tipc/data/train
        cp -r ./datasets/census/test_all/* ./test_tipc/data/infer
    elif [ ${MODE} = "lite_train_whole_infer" ];then
        cd ./datasets/census
        bash run.sh
        cd ../..
        cp -r ./models/multitask/mmoe/data/train/* ./test_tipc/data/train
        cp -r ./datasets/census/test_all/* ./test_tipc/data/infer
    fi

elif [ ${model_name} == "dlrm" ]; then
    mkdir -p ./test_tipc/data/train
    mkdir -p ./test_tipc/data/infer
    if [ ${MODE} = "lite_train_lite_infer" ];then
        cp -r ./models/rank/dlrm/data/sample_data/train/* ./test_tipc/data/train
        cp -r ./models/rank/dlrm/data/sample_data/train/* ./test_tipc/data/infer
        echo "demo data ready"
    elif [ ${MODE} = "whole_train_whole_infer" ];then
        cd ./datasets/criteo
        bash run.sh
        cd ../..
        cp -r ./datasets/criteo/slot_train_data_full/* ./test_tipc/data/train
        cp -r ./datasets/criteo/slot_test_data_full/* ./test_tipc/data/infer
        echo "whole data ready"
    elif [ ${MODE} = "whole_infer" ];then
        cd ./datasets/criteo
        bash run.sh
        cd ../..
        cp -r ./models/rank/dlrm/data/sample_data/train/* ./test_tipc/data/train
        cp -r ./datasets/criteo/slot_test_data_full/* ./test_tipc/data/infer
    elif [ ${MODE} = "lite_train_whole_infer" ];then
        cd ./datasets/criteo
        bash run.sh
        cd ../..
        cp -r ./models/rank/dlrm/data/sample_data/train/* ./test_tipc/data/train
        cp -r ./datasets/criteo/slot_test_data_full/* ./test_tipc/data/infer
    fi

elif [ ${model_name} == "ensfm" ]; then
    mkdir -p ./test_tipc/data/train
    mkdir -p ./test_tipc/data/infer
    if [ ${MODE} = "lite_train_lite_infer" ];then
        cp -r ./models/recall/ensfm/data/sample_data/* ./test_tipc/data/train
        cp -r ./models/recall/ensfm/data/sample_data/* ./test_tipc/data/infer
        echo "demo data ready"
    elif [ ${MODE} = "whole_train_whole_infer" ];then
        cd ./datasets/ml-1m_ensfm
        bash run.sh
        cd ../..
        cp -r ./datasets/ml-1m_ensfm/data/ml-1m-ensfm/train.csv ./test_tipc/data/train
        cp -r ./datasets/ml-1m_ensfm/data/ml-1m-ensfm/test.csv ./test_tipc/data/infer
        echo "whole data ready"
    elif [ ${MODE} = "whole_infer" ];then
        cd ./datasets/ml-1m_ensfm
        bash run.sh
        cd ../..
        cp -r ./models/recall/ensfm/data/sample_data/* ./test_tipc/data/train
        cp -r ./datasets/ml-1m_ensfm/data/ml-1m-ensfm/test.csv ./test_tipc/data/infer
    elif [ ${MODE} = "lite_train_whole_infer" ];then
        cd ./datasets/ml-1m_ensfm
        bash run.sh
        cd ../..
        cp -r ./models/recall/ensfm/data/sample_data/* ./test_tipc/data/train
        cp -r ./datasets/ml-1m_ensfm/data/ml-1m-ensfm/test.csv ./test_tipc/data/infer
    fi

elif [ ${model_name} == "tisas" ]; then
    mkdir -p ./test_tipc/data/train
    mkdir -p ./test_tipc/data/infer
    if [ ${MODE} = "lite_train_lite_infer" ];then
        cp -r ./models/recall/tisas/data/sample_data/* ./test_tipc/data/train
        cp -r ./models/recall/tisas/data/sample_data/* ./test_tipc/data/infer
        echo "demo data ready"
    fi

elif [ ${model_name} == "dselect_k" ]; then
    mkdir -p ./test_tipc/data/train
    mkdir -p ./test_tipc/data/infer
    if [ ${MODE} = "lite_train_lite_infer" ];then
        cp -r ./models/multitask/dselect_k/data/* ./test_tipc/data/train
        cp -r ./models/multitask/dselect_k/data/* ./test_tipc/data/infer
        echo "demo data ready"
    elif [ ${MODE} = "whole_train_whole_infer" ];then
        cd ./datasets/Multi_MNIST_DselectK
        bash run.sh
        cd ../..
        cp -r ./datasets/Multi_MNIST_DselectK/train/* ./test_tipc/data/train
        cp -r ./datasets/Multi_MNIST_DselectK/test/* ./test_tipc/data/infer
        echo "whole data ready"
    elif [ ${MODE} = "whole_infer" ];then
        cd ./datasets/Multi_MNIST_DselectK
        bash run.sh
        cd ../..
        cp -r ./models/multitask/dselect_k/data/* ./test_tipc/data/train
        cp -r ./datasets/Multi_MNIST_DselectK/test/* ./test_tipc/data/infer
    elif [ ${MODE} = "lite_train_whole_infer" ];then
        cd ./datasets/Multi_MNIST_DselectK
        bash run.sh
        cd ../..
        cp -r ./models/multitask/dselect_k/data/* ./test_tipc/data/train
        cp -r ./datasets/Multi_MNIST_DselectK/test/* ./test_tipc/data/infer
    fi

elif [ ${model_name} == "dsin" ]; then
    mkdir -p ./test_tipc/data/train
    mkdir -p ./test_tipc/data/infer
    if [ ${MODE} = "lite_train_lite_infer" ];then
        cp -r ./models/rank/dsin/data/sample_data/* ./test_tipc/data/train
        cp -r ./models/rank/dsin/data/sample_data/* ./test_tipc/data/infer
        echo "demo data ready"
    fi

elif [ ${model_name} == "aitm" ]; then
    mkdir -p ./test_tipc/data/train
    mkdir -p ./test_tipc/data/infer
    if [ ${MODE} = "lite_train_lite_infer" ];then
        cp -r ./models/multitask/aitm/data/sample_data/train/* ./test_tipc/data/train
        cp -r ./models/multitask/aitm/data/sample_data/test/* ./test_tipc/data/infer
        echo "demo data ready"
    elif [ ${MODE} = "whole_train_whole_infer" ];then
        cd ./datasets/ali-cpp_aitm
        bash run.sh
        cd ../..
        cp -r ./datasets/ali-cpp_aitm/whole_data/train/* ./test_tipc/data/train
        cp -r ./datasets/ali-cpp_aitm/whole_data/test/* ./test_tipc/data/infer
        echo "whole data ready"
    elif [ ${MODE} = "whole_infer" ];then
        cd ./datasets/ali-cpp_aitm
        bash run.sh
        cd ../..
        cp -r ./datasets/ali-cpp_aitm/whole_data/train/* ./test_tipc/data/train
        cp -r ./datasets/ali-cpp_aitm/whole_data/test/* ./test_tipc/data/infer
    elif [ ${MODE} = "lite_train_whole_infer" ];then
        cd ./datasets/ali-cpp_aitm
        bash run.sh
        cd ../..
        cp -r ./datasets/ali-cpp_aitm/whole_data/train/* ./test_tipc/data/train
        cp -r ./datasets/ali-cpp_aitm/whole_data/test/* ./test_tipc/data/infer
    fi
elif [ ${model_name} == "sign" ]; then
    rm -rf ./test_tipc/data/*
    mkdir -p ./test_tipc/data/train
    mkdir -p ./test_tipc/data/infer
    if [ ${MODE} = "lite_train_lite_infer" ];then
        cp -r ./models/rank/sign/data/* ./test_tipc/data/train
        cp -r ./models/rank/sign/data/* ./test_tipc/data/infer
        echo "demo data ready"
    elif [ ${MODE} = "whole_train_whole_infer" ];then
        cd ./datasets/sign
        bash run.sh
        cd ../..
        cp -r ./datasets/sign/train/* ./test_tipc/data/train
        cp -r ./datasets/sign/test/* ./test_tipc/data/infer
        echo "whole data ready"
    elif [ ${MODE} = "whole_infer" ];then
        cd ./datasets/sign
        bash run.sh
        cd ../..
        cp -r ./models/rank/sign/data/* ./test_tipc/data/train
        cp -r ./datasets/sign/test/* ./test_tipc/data/infer
    elif [ ${MODE} = "lite_train_whole_infer" ];then
        cd ./datasets/sign
        bash run.sh
        cd ../..
        cp -r ./models/rank/sign/data/* ./test_tipc/data/train
        cp -r ./datasets/sign/test/* ./test_tipc/data/infer
    fi
<<<<<<< HEAD
    elif [ ${model_name} == "kim" ]; then
    rm -rf ./test_tipc/data/*
    mkdir -p ./test_tipc/data/train
    if [ ${MODE} = "lite_train_lite_infer" ];then
        cp -r ./models/match/kim/data/sample_data/* ./test_tipc/data/train
        echo "demo data ready"
    elif [ ${MODE} = "whole_train_whole_infer" ];then
        cd ./datasets/kim
        bash run.sh
        cd ../..
        cp -r ./datasets/kim/data/whole_data/* ./test_tipc/data/train
        echo "whole data ready"
    elif [ ${MODE} = "whole_infer" ];then
        cd ./datasets/kim
        bash run.sh
        cd ../..
        cp -r ./datasets/kim/data/whole_data/* ./test_tipc/data/train
        echo "whole data ready"
    elif [ ${MODE} = "lite_train_whole_infer" ];then
        cd ./datasets/kim
        bash run.sh
        cd ../..
        cp -r ./datasets/kim/data/whole_data/* ./test_tipc/data/train
        echo "whole data ready"
=======
elif [ ${model_name} == "iprec" ]; then
    mkdir -p ./test_tipc/data/train
    mkdir -p ./test_tipc/data/infer
    if [ ${MODE} = "lite_train_lite_infer" ];then
        cp -r ./models/rank/iprec/data/sample_data/train/* ./test_tipc/data/train
        cp -r ./models/rank/iprec/data/sample_data/test/* ./test_tipc/data/infer
        echo "demo data ready"
    elif [ ${MODE} = "whole_train_whole_infer" ];then
        cd ./datasets/iprec
        bash run.sh
        cd ../..
        cp -r ./datasets/iprec/whole_data/train/* ./test_tipc/data/train
        cp -r ./datasets/iprec/whole_data/test/* ./test_tipc/data/infer
        echo "whole data ready"
    elif [ ${MODE} = "whole_infer" ];then
        cd ./datasets/iprec
        bash run.sh
        cd ../..
        cp -r ./datasets/iprec/whole_data/train/* ./test_tipc/data/train
        cp -r ./datasets/iprec/whole_data/test/* ./test_tipc/data/infer
    elif [ ${MODE} = "lite_train_whole_infer" ];then
        cd ./datasets/iprec
        bash run.sh
        cd ../..
        cp -r ./datasets/iprec/whole_data/train/* ./test_tipc/data/train
        cp -r ./datasets/iprec/whole_data/test/* ./test_tipc/data/infer
>>>>>>> f9210262
    fi
fi<|MERGE_RESOLUTION|>--- conflicted
+++ resolved
@@ -366,32 +366,6 @@
         cp -r ./models/rank/sign/data/* ./test_tipc/data/train
         cp -r ./datasets/sign/test/* ./test_tipc/data/infer
     fi
-<<<<<<< HEAD
-    elif [ ${model_name} == "kim" ]; then
-    rm -rf ./test_tipc/data/*
-    mkdir -p ./test_tipc/data/train
-    if [ ${MODE} = "lite_train_lite_infer" ];then
-        cp -r ./models/match/kim/data/sample_data/* ./test_tipc/data/train
-        echo "demo data ready"
-    elif [ ${MODE} = "whole_train_whole_infer" ];then
-        cd ./datasets/kim
-        bash run.sh
-        cd ../..
-        cp -r ./datasets/kim/data/whole_data/* ./test_tipc/data/train
-        echo "whole data ready"
-    elif [ ${MODE} = "whole_infer" ];then
-        cd ./datasets/kim
-        bash run.sh
-        cd ../..
-        cp -r ./datasets/kim/data/whole_data/* ./test_tipc/data/train
-        echo "whole data ready"
-    elif [ ${MODE} = "lite_train_whole_infer" ];then
-        cd ./datasets/kim
-        bash run.sh
-        cd ../..
-        cp -r ./datasets/kim/data/whole_data/* ./test_tipc/data/train
-        echo "whole data ready"
-=======
 elif [ ${model_name} == "iprec" ]; then
     mkdir -p ./test_tipc/data/train
     mkdir -p ./test_tipc/data/infer
@@ -418,6 +392,30 @@
         cd ../..
         cp -r ./datasets/iprec/whole_data/train/* ./test_tipc/data/train
         cp -r ./datasets/iprec/whole_data/test/* ./test_tipc/data/infer
->>>>>>> f9210262
+    fi
+elif [ ${model_name} == "kim" ]; then
+    rm -rf ./test_tipc/data/*
+    mkdir -p ./test_tipc/data/train
+    if [ ${MODE} = "lite_train_lite_infer" ];then
+        cp -r ./models/match/kim/data/sample_data/* ./test_tipc/data/train
+        echo "demo data ready"
+    elif [ ${MODE} = "whole_train_whole_infer" ];then
+        cd ./datasets/kim
+        bash run.sh
+        cd ../..
+        cp -r ./datasets/kim/data/whole_data/* ./test_tipc/data/train
+        echo "whole data ready"
+    elif [ ${MODE} = "whole_infer" ];then
+        cd ./datasets/kim
+        bash run.sh
+        cd ../..
+        cp -r ./datasets/kim/data/whole_data/* ./test_tipc/data/train
+        echo "whole data ready"
+    elif [ ${MODE} = "lite_train_whole_infer" ];then
+        cd ./datasets/kim
+        bash run.sh
+        cd ../..
+        cp -r ./datasets/kim/data/whole_data/* ./test_tipc/data/train
+        echo "whole data ready"
     fi
 fi