#!/bin/bash
source test_tipc/common_func.sh

FILENAME=$1

# MODE be one of ['lite_train_infer' 'whole_infer' 'whole_train_infer', 'infer']
MODE=$2

dataline=$(cat ${FILENAME})

# parser params
IFS=$'\n'
lines=(${dataline})
# The training params
model_name=$(func_parser_value "${lines[1]}")

# clear dataset and output
rm -rf ./test_tipc/data
rm -rf ./test_tipc/output

if [ ${model_name} == "wide_deep" ]; then
    # prepare pretrained weights and dataset 
    wget -nc -P  ./test_tipc/save_wide_deep_model https://paddlerec.bj.bcebos.com/wide_deep/wide_deep.tar
    cd test_tipc/save_wide_deep_model && tar -xvf wide_deep.tar && rm -rf wide_deep.tar && cd ../../
    
    mkdir -p ./test_tipc/data/train
    mkdir -p ./test_tipc/data/infer
    if [ ${MODE} = "lite_train_lite_infer" ];then
        cp -r ./models/rank/wide_deep/data/sample_data/train/* ./test_tipc/data/train
        cp -r ./models/rank/wide_deep/data/sample_data/train/* ./test_tipc/data/infer
        echo "demo data ready"
    elif [ ${MODE} = "whole_train_whole_infer" ];then
        cd ./datasets/criteo
        bash run.sh
        cd ../..
        cp -r ./datasets/criteo/slot_train_data_full/* ./test_tipc/data/train
        cp -r ./datasets/criteo/slot_test_data_full/* ./test_tipc/data/infer
        echo "whole data ready"
    elif [ ${MODE} = "whole_infer" ];then
        cd ./datasets/criteo
        bash run.sh
        cd ../..
        cp -r ./models/rank/wide_deep/data/sample_data/train/* ./test_tipc/data/train
        cp -r ./datasets/criteo/slot_test_data_full/* ./test_tipc/data/infer
    elif [ ${MODE} = "lite_train_whole_infer" ];then
        cd ./datasets/criteo
        bash run.sh
        cd ../..
        cp -r ./models/rank/wide_deep/data/sample_data/train/* ./test_tipc/data/train
        cp -r ./datasets/criteo/slot_test_data_full/* ./test_tipc/data/infer
    fi
    
elif [ ${model_name} == "deepfm" ]; then
    # prepare pretrained weights and dataset 
    wget -nc -P  ./test_tipc/ https://paddlerec.bj.bcebos.com/deepfm/deepfm.tar
    cd test_tipc && tar -xvf deepfm.tar && rm -rf deepfm.tar && cd ..

    mkdir -p ./test_tipc/data/train
    mkdir -p ./test_tipc/data/infer
    if [ ${MODE} = "lite_train_lite_infer" ];then
        cp -r ./models/rank/deepfm/data/sample_data/train/* ./test_tipc/data/train
        cp -r ./models/rank/deepfm/data/sample_data/train/* ./test_tipc/data/infer
        echo "demo data ready"
    elif [ ${MODE} = "whole_train_whole_infer" ];then
        cd ./datasets/criteo
        bash run.sh
        cd ../..
        cp -r ./datasets/criteo/slot_train_data_full/* ./test_tipc/data/train
        cp -r ./datasets/criteo/slot_test_data_full/* ./test_tipc/data/infer
        echo "whole data ready"
    elif [ ${MODE} = "whole_infer" ];then
        cd ./datasets/criteo
        bash run.sh
        cd ../..
        cp -r ./models/rank/deepfm/data/sample_data/train/* ./test_tipc/data/train
        cp -r ./datasets/criteo/slot_test_data_full/* ./test_tipc/data/infer
    elif [ ${MODE} = "lite_train_whole_infer" ];then
        cd ./datasets/criteo
        bash run.sh
        cd ../..
        cp -r ./models/rank/deepfm/data/sample_data/train/* ./test_tipc/data/train
        cp -r ./datasets/criteo/slot_test_data_full/* ./test_tipc/data/infer
    fi

elif [ ${model_name} == "ple" ]; then
    # prepare pretrained weights and dataset 
    wget -nc -P  ./test_tipc/save_ple_model https://paddlerec.bj.bcebos.com/tipc/ple.tar
    cd test_tipc/save_ple_model && tar -xvf ple.tar && rm -rf ple.tar && cd ../../

    mkdir -p ./test_tipc/data/train
    mkdir -p ./test_tipc/data/infer
    if [ ${MODE} = "lite_train_lite_infer" ];then
        cp -r ./models/multitask/ple/data/train/* ./test_tipc/data/train
        cp -r ./models/multitask/ple/data/test/* ./test_tipc/data/infer
        echo "demo data ready"
    elif [ ${MODE} = "whole_train_whole_infer" ];then
        cd ./datasets/census
        bash run.sh
        cd ../..
        cp -r ./datasets/census/train_all/* ./test_tipc/data/train
        cp -r ./datasets/census/test_all/* ./test_tipc/data/infer
    elif [ ${MODE} = "whole_infer" ];then
        cd ./datasets/census
        bash run.sh
        cd ../..
        cp -r ./models/multitask/ple/data/train/* ./test_tipc/data/train
        cp -r ./datasets/census/test_all/* ./test_tipc/data/infer
    elif [ ${MODE} = "lite_train_whole_infer" ];then
        cd ./datasets/census
        bash run.sh
        cd ../..
        cp -r ./models/multitask/ple/data/train/* ./test_tipc/data/train
        cp -r ./datasets/census/test_all/* ./test_tipc/data/infer
    fi

elif [ ${model_name} == "esmm" ]; then
    # prepare pretrained weights and dataset 
    wget -nc -P  ./test_tipc/save_esmm_model https://paddlerec.bj.bcebos.com/esmm/esmm.tar
    cd test_tipc/save_esmm_model && tar -xvf esmm.tar && rm -rf esmm.tar && cd ../../

    mkdir -p ./test_tipc/data/train
    mkdir -p ./test_tipc/data/infer
    if [ ${MODE} = "lite_train_lite_infer" ];then
        cp -r ./models/multitask/esmm/data/train/* ./test_tipc/data/train
        cp -r ./models/multitask/esmm/data/test/* ./test_tipc/data/infer
        echo "demo data ready"
    elif [ ${MODE} = "whole_train_whole_infer" ];then
        cd ./datasets/ali-ccp
        bash run.sh
        cd ../..
        cp -r ./datasets/ali-ccp/train_data/* ./test_tipc/data/train
        cp -r ./datasets/ali-ccp/test_data/* ./test_tipc/data/infer
    elif [ ${MODE} = "whole_infer" ];then
        cd ./datasets/ali-ccp
        bash run.sh
        cd ../..
        cp -r ./models/multitask/esmm/data/train/* ./test_tipc/data/train
        cp -r ./datasets/ali-ccp/test_data/* ./test_tipc/data/infer
    elif [ ${MODE} = "lite_train_whole_infer" ];then
        cd ./datasets/ali-ccp
        bash run.sh
        cd ../..
        cp -r ./models/multitask/esmm/data/train/* ./test_tipc/data/train
        cp -r ./datasets/ali-ccp/test_data/* ./test_tipc/data/infer
    fi


elif [ ${model_name} == "dssm" ]; then
    # prepare pretrained weights and dataset 
    # 占位
    # 占位

    mkdir -p ./test_tipc/data/train
    mkdir -p ./test_tipc/data/infer
    if [ ${MODE} = "lite_train_lite_infer" ];then
        cp -r ./models/match/dssm/data/train/* ./test_tipc/data/train
        cp -r ./models/match/dssm/data/test/* ./test_tipc/data/infer
        echo "demo data ready"
    elif [ ${MODE} = "whole_train_whole_infer" ];then
        cd ./datasets/BQ_dssm
        bash run.sh
        cd ../..
        cp -r ./datasets/BQ_dssm/big_train/* ./test_tipc/data/train
        cp -r ./datasets/BQ_dssm/big_test/* ./test_tipc/data/infer
        echo "whole data ready"
    elif [ ${MODE} = "whole_infer" ];then
        cd ./datasets/BQ_dssm
        bash run.sh
        cd ../..
        cp -r ./models/match/dssm/data/train/* ./test_tipc/data/train
        cp -r ./datasets/BQ_dssm/big_test/* ./test_tipc/data/infer
    elif [ ${MODE} = "lite_train_whole_infer" ];then
        cd ./datasets/BQ_dssm
        bash run.sh
        cd ../..
        cp -r ./models/match/dssm/data/train/* ./test_tipc/data/train
        cp -r ./datasets/BQ_dssm/big_test/* ./test_tipc/data/infer
    fi

elif [ ${model_name} == "mmoe" ]; then
    # prepare pretrained weights and dataset 
    wget -nc -P  ./test_tipc/save_mmoe_model https://paddlerec.bj.bcebos.com/mmoe/mmoe.tar
    cd test_tipc/save_mmoe_model && tar -xvf mmoe.tar && rm -rf mmoe.tar && cd ../../

    mkdir -p ./test_tipc/data/train
    mkdir -p ./test_tipc/data/infer
    if [ ${MODE} = "lite_train_lite_infer" ];then
        cp -r ./models/multitask/mmoe/data/train/* ./test_tipc/data/train
        cp -r ./models/multitask/mmoe/data/test/* ./test_tipc/data/infer
        echo "demo data ready"
    elif [ ${MODE} = "whole_train_whole_infer" ];then
        cd ./datasets/census
        bash run.sh
        cd ../..
        cp -r ./datasets/census/train_all/* ./test_tipc/data/train
        cp -r ./datasets/census/test_all/* ./test_tipc/data/infer
        echo "whole data ready"
    elif [ ${MODE} = "whole_infer" ];then
        cd ./datasets/census
        bash run.sh
        cd ../..
        cp -r ./models/multitask/mmoe/data/train/* ./test_tipc/data/train
        cp -r ./datasets/census/test_all/* ./test_tipc/data/infer
    elif [ ${MODE} = "lite_train_whole_infer" ];then
        cd ./datasets/census
        bash run.sh
        cd ../..
        cp -r ./models/multitask/mmoe/data/train/* ./test_tipc/data/train
        cp -r ./datasets/census/test_all/* ./test_tipc/data/infer
    fi

elif [ ${model_name} == "dlrm" ]; then
    mkdir -p ./test_tipc/data/train
    mkdir -p ./test_tipc/data/infer
    if [ ${MODE} = "lite_train_lite_infer" ];then
        cp -r ./models/rank/dlrm/data/sample_data/train/* ./test_tipc/data/train
        cp -r ./models/rank/dlrm/data/sample_data/train/* ./test_tipc/data/infer
        echo "demo data ready"
    elif [ ${MODE} = "whole_train_whole_infer" ];then
        cd ./datasets/criteo
        bash run.sh
        cd ../..
        cp -r ./datasets/criteo/slot_train_data_full/* ./test_tipc/data/train
        cp -r ./datasets/criteo/slot_test_data_full/* ./test_tipc/data/infer
        echo "whole data ready"
    elif [ ${MODE} = "whole_infer" ];then
        cd ./datasets/criteo
        bash run.sh
        cd ../..
        cp -r ./models/rank/dlrm/data/sample_data/train/* ./test_tipc/data/train
        cp -r ./datasets/criteo/slot_test_data_full/* ./test_tipc/data/infer
    elif [ ${MODE} = "lite_train_whole_infer" ];then
        cd ./datasets/criteo
        bash run.sh
        cd ../..
        cp -r ./models/rank/dlrm/data/sample_data/train/* ./test_tipc/data/train
        cp -r ./datasets/criteo/slot_test_data_full/* ./test_tipc/data/infer
    fi

elif [ ${model_name} == "ensfm" ]; then
    mkdir -p ./test_tipc/data/train
    mkdir -p ./test_tipc/data/infer
    if [ ${MODE} = "lite_train_lite_infer" ];then
        cp -r ./models/recall/ensfm/data/sample_data/* ./test_tipc/data/train
        cp -r ./models/recall/ensfm/data/sample_data/* ./test_tipc/data/infer
        echo "demo data ready"
    elif [ ${MODE} = "whole_train_whole_infer" ];then
        cd ./datasets/ml-1m_ensfm
        bash run.sh
        cd ../..
        cp -r ./datasets/ml-1m_ensfm/data/ml-1m-ensfm/train.csv ./test_tipc/data/train
        cp -r ./datasets/ml-1m_ensfm/data/ml-1m-ensfm/test.csv ./test_tipc/data/infer
        echo "whole data ready"
    elif [ ${MODE} = "whole_infer" ];then
        cd ./datasets/ml-1m_ensfm
        bash run.sh
        cd ../..
        cp -r ./models/recall/ensfm/data/sample_data/* ./test_tipc/data/train
        cp -r ./datasets/ml-1m_ensfm/data/ml-1m-ensfm/test.csv ./test_tipc/data/infer
    elif [ ${MODE} = "lite_train_whole_infer" ];then
        cd ./datasets/ml-1m_ensfm
        bash run.sh
        cd ../..
        cp -r ./models/recall/ensfm/data/sample_data/* ./test_tipc/data/train
        cp -r ./datasets/ml-1m_ensfm/data/ml-1m-ensfm/test.csv ./test_tipc/data/infer
    fi

elif [ ${model_name} == "tisas" ]; then
    mkdir -p ./test_tipc/data/train
    mkdir -p ./test_tipc/data/infer
    if [ ${MODE} = "lite_train_lite_infer" ];then
        cp -r ./models/recall/tisas/data/sample_data/* ./test_tipc/data/train
        cp -r ./models/recall/tisas/data/sample_data/* ./test_tipc/data/infer
        echo "demo data ready"
    fi

elif [ ${model_name} == "dselect_k" ]; then
    mkdir -p ./test_tipc/data/train
    mkdir -p ./test_tipc/data/infer
    if [ ${MODE} = "lite_train_lite_infer" ];then
        cp -r ./models/multitask/dselect_k/data/* ./test_tipc/data/train
        cp -r ./models/multitask/dselect_k/data/* ./test_tipc/data/infer
        echo "demo data ready"
    elif [ ${MODE} = "whole_train_whole_infer" ];then
        cd ./datasets/Multi_MNIST_DselectK
        bash run.sh
        cd ../..
        cp -r ./datasets/Multi_MNIST_DselectK/train/* ./test_tipc/data/train
        cp -r ./datasets/Multi_MNIST_DselectK/test/* ./test_tipc/data/infer
        echo "whole data ready"
    elif [ ${MODE} = "whole_infer" ];then
        cd ./datasets/Multi_MNIST_DselectK
        bash run.sh
        cd ../..
        cp -r ./models/multitask/dselect_k/data/* ./test_tipc/data/train
        cp -r ./datasets/Multi_MNIST_DselectK/test/* ./test_tipc/data/infer
    elif [ ${MODE} = "lite_train_whole_infer" ];then
        cd ./datasets/Multi_MNIST_DselectK
        bash run.sh
        cd ../..
        cp -r ./models/multitask/dselect_k/data/* ./test_tipc/data/train
        cp -r ./datasets/Multi_MNIST_DselectK/test/* ./test_tipc/data/infer
    fi
<<<<<<< HEAD
elif [ ${model_name} == "sign" ]; then
    rm -rf ./test_tipc/data/*
    mkdir -p ./test_tipc/data/train
    mkdir -p ./test_tipc/data/infer
    if [ ${MODE} = "lite_train_lite_infer" ];then
        cp -r ./models/rank/sign/data/* ./test_tipc/data/train
        cp -r ./models/rank/sign/data/* ./test_tipc/data/infer
        echo "demo data ready"
    elif [ ${MODE} = "whole_train_whole_infer" ];then
        cd ./datasets/sign
        bash run.sh
        cd ../..
        cp -r ./datasets/sign/train/* ./test_tipc/data/train
        cp -r ./datasets/sign/test/* ./test_tipc/data/infer
        echo "whole data ready"
    elif [ ${MODE} = "whole_infer" ];then
        cd ./datasets/sign
        bash run.sh
        cd ../..
        cp -r ./models/rank/sign/data/* ./test_tipc/data/train
        cp -r ./datasets/sign/test/* ./test_tipc/data/infer
    elif [ ${MODE} = "lite_train_whole_infer" ];then
        cd ./datasets/sign
        bash run.sh
        cd ../..
        cp -r ./models/rank/sign/data/* ./test_tipc/data/train
        cp -r ./datasets/sign/test/* ./test_tipc/data/infer
    fi
=======

elif [ ${model_name} == "aitm" ]; then
    mkdir -p ./test_tipc/data/train
    mkdir -p ./test_tipc/data/infer
    if [ ${MODE} = "lite_train_lite_infer" ];then
        cp -r ./models/rank/aitm/data/sample_data/train/* ./test_tipc/data/train
        cp -r ./models/rank/aitm/data/sample_data/test/* ./test_tipc/data/infer
        echo "demo data ready"
    elif [ ${MODE} = "whole_train_whole_infer" ];then
        cd ./datasets/ali-cpp_aitm
        bash run.sh
        cd ../..
        cp -r ./datasets/ali-cpp_aitm/whole_data/train/* ./test_tipc/data/train
        cp -r ./datasets/ali-cpp_aitm/whole_data/test/* ./test_tipc/data/infer
        echo "whole data ready"
    elif [ ${MODE} = "whole_infer" ];then
        cd ./datasets/ali-cpp_aitm
        bash run.sh
        cd ../..
        cp -r ./datasets/ali-cpp_aitm/whole_data/train/* ./test_tipc/data/train
        cp -r ./datasets/ali-cpp_aitm/whole_data/test/* ./test_tipc/data/infer
    elif [ ${MODE} = "lite_train_whole_infer" ];then
        cd ./datasets/ali-cpp_aitm
        bash run.sh
        cd ../..
        cp -r ./datasets/ali-cpp_aitm/whole_data/train/* ./test_tipc/data/train
        cp -r ./datasets/ali-cpp_aitm/whole_data/test/* ./test_tipc/data/infer
    fi

>>>>>>> 73c22778
fi<|MERGE_RESOLUTION|>--- conflicted
+++ resolved
@@ -301,8 +301,36 @@
         cp -r ./models/multitask/dselect_k/data/* ./test_tipc/data/train
         cp -r ./datasets/Multi_MNIST_DselectK/test/* ./test_tipc/data/infer
     fi
-<<<<<<< HEAD
-elif [ ${model_name} == "sign" ]; then
+
+elif [ ${model_name} == "aitm" ]; then
+    mkdir -p ./test_tipc/data/train
+    mkdir -p ./test_tipc/data/infer
+    if [ ${MODE} = "lite_train_lite_infer" ];then
+        cp -r ./models/rank/aitm/data/sample_data/train/* ./test_tipc/data/train
+        cp -r ./models/rank/aitm/data/sample_data/test/* ./test_tipc/data/infer
+        echo "demo data ready"
+    elif [ ${MODE} = "whole_train_whole_infer" ];then
+        cd ./datasets/ali-cpp_aitm
+        bash run.sh
+        cd ../..
+        cp -r ./datasets/ali-cpp_aitm/whole_data/train/* ./test_tipc/data/train
+        cp -r ./datasets/ali-cpp_aitm/whole_data/test/* ./test_tipc/data/infer
+        echo "whole data ready"
+    elif [ ${MODE} = "whole_infer" ];then
+        cd ./datasets/ali-cpp_aitm
+        bash run.sh
+        cd ../..
+        cp -r ./datasets/ali-cpp_aitm/whole_data/train/* ./test_tipc/data/train
+        cp -r ./datasets/ali-cpp_aitm/whole_data/test/* ./test_tipc/data/infer
+    elif [ ${MODE} = "lite_train_whole_infer" ];then
+        cd ./datasets/ali-cpp_aitm
+        bash run.sh
+        cd ../..
+        cp -r ./datasets/ali-cpp_aitm/whole_data/train/* ./test_tipc/data/train
+        cp -r ./datasets/ali-cpp_aitm/whole_data/test/* ./test_tipc/data/infer
+    fi
+ 
+ elif [ ${model_name} == "sign" ]; then
     rm -rf ./test_tipc/data/*
     mkdir -p ./test_tipc/data/train
     mkdir -p ./test_tipc/data/infer
@@ -330,35 +358,5 @@
         cp -r ./models/rank/sign/data/* ./test_tipc/data/train
         cp -r ./datasets/sign/test/* ./test_tipc/data/infer
     fi
-=======
-
-elif [ ${model_name} == "aitm" ]; then
-    mkdir -p ./test_tipc/data/train
-    mkdir -p ./test_tipc/data/infer
-    if [ ${MODE} = "lite_train_lite_infer" ];then
-        cp -r ./models/rank/aitm/data/sample_data/train/* ./test_tipc/data/train
-        cp -r ./models/rank/aitm/data/sample_data/test/* ./test_tipc/data/infer
-        echo "demo data ready"
-    elif [ ${MODE} = "whole_train_whole_infer" ];then
-        cd ./datasets/ali-cpp_aitm
-        bash run.sh
-        cd ../..
-        cp -r ./datasets/ali-cpp_aitm/whole_data/train/* ./test_tipc/data/train
-        cp -r ./datasets/ali-cpp_aitm/whole_data/test/* ./test_tipc/data/infer
-        echo "whole data ready"
-    elif [ ${MODE} = "whole_infer" ];then
-        cd ./datasets/ali-cpp_aitm
-        bash run.sh
-        cd ../..
-        cp -r ./datasets/ali-cpp_aitm/whole_data/train/* ./test_tipc/data/train
-        cp -r ./datasets/ali-cpp_aitm/whole_data/test/* ./test_tipc/data/infer
-    elif [ ${MODE} = "lite_train_whole_infer" ];then
-        cd ./datasets/ali-cpp_aitm
-        bash run.sh
-        cd ../..
-        cp -r ./datasets/ali-cpp_aitm/whole_data/train/* ./test_tipc/data/train
-        cp -r ./datasets/ali-cpp_aitm/whole_data/test/* ./test_tipc/data/infer
-    fi
-
->>>>>>> 73c22778
+    
 fi