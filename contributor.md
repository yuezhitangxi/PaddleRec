<h2 align="center">外部开发者贡献列表</h2>

<div align="center">

  |                                   模型                                    | githubID | PR | 来源 |
  | :-----------------------------------------------------------------------: | :-----: | :--: | :---: |
  |                     [DMR](models/rank/dmr/)                     |  [thinkall](https://github.com/thinkall)  |    https://github.com/PaddlePaddle/PaddleRec/pull/471   | 论文复现赛第三期 |
  |                     [MAML](models/multitask/maml/)                     |  [hrdwsong](https://github.com/hrdwsong)  |   https://github.com/PaddlePaddle/PaddleRec/pull/522   | 论文复现赛第三期 |
  |                     [DeepFEFM](models/rank/deepfefm/)                     |  [thinkall](https://github.com/thinkall)  |    https://github.com/PaddlePaddle/PaddleRec/pull/540    | 论文复现赛第四期 |
  |                     [DLRM](models/rank/dlrm/)                     |  [Andy1314Chen](https://github.com/Andy1314Chen)  |    https://github.com/PaddlePaddle/PaddleRec/pull/554    | 论文复现赛第四期 |
  |                     [DIFM](models/rank/difm/)                     |  [Andy1314Chen](https://github.com/Andy1314Chen)  |    https://github.com/PaddlePaddle/PaddleRec/pull/562    | 论文复现赛第四期 |
  |                       [BERT4REC](models/rank/bert4rec/)                       |  [jinweiluo](https://github.com/jinweiluo)  |    https://github.com/PaddlePaddle/PaddleRec/pull/624    | 论文复现赛第四期 |
  |                       [FAT_DeepFFM](models/rank/fat_deepffm/)                       |  [LinJayan](https://github.com/LinJayan)  |    https://github.com/PaddlePaddle/PaddleRec/pull/651    | 论文复现赛第四期 |
  |                       [DeepRec](models/rank/deeprec/)                       |  [chenjiyan2001](https://github.com/chenjiyan2001)  |    https://github.com/PaddlePaddle/PaddleRec/pull/647    | 论文复现赛第五期 |
  |                       [ENSFM](models/recall/ensfm/)                       |  [renmada](https://github.com/renmada)  |    https://github.com/PaddlePaddle/PaddleRec/pull/618    | 论文复现赛第五期 |
  |                       [TiSAS](models/recall/tisas/)                       |  [renmada](https://github.com/renmada)  |    https://github.com/PaddlePaddle/PaddleRec/pull/625    | 论文复现赛第五期 |
  |                       [AutoFIS](models/rank/autofis/)                       |  [renmada](https://github.com/renmada)  |    https://github.com/PaddlePaddle/PaddleRec/pull/660    | 论文复现赛第五期 |
  |                       [Dselect_K](models/multitask/dselect_k/)                       |  [Andy1314Chen](https://github.com/Andy1314Chen)  |    https://github.com/PaddlePaddle/PaddleRec/pull/671    | 论文复现赛第五期 |
  |                     [MIND](models/recall/mind/)                     |  [duyiqi17 ](https://github.com/duyiqi17)  |    https://github.com/PaddlePaddle/PaddleRec/pull/398   | 其他 |
  |                     [FLEN](models/rank/flen/)                     |  [LinJayan](https://github.com/LinJayan)  |    https://github.com/PaddlePaddle/PaddleRec/pull/685   | 论文复现赛第五期 |
<<<<<<< HEAD
  |                     [MHCN](models/recall/mhcn/)                     |  [Andy1314Chen](https://github.com/Andy1314Chen)  |    https://github.com/PaddlePaddle/PaddleRec/pull/679   | 论文复现赛第五期 |
  |                     [DCN_V2](models/rank/dcn_v2/)                     |  [LinJayan](https://github.com/LinJayan)  |    https://github.com/PaddlePaddle/PaddleRec/pull/677   | 论文复现赛第五期 |
=======
>>>>>>> 08b67678

</div> <|MERGE_RESOLUTION|>--- conflicted
+++ resolved
@@ -18,10 +18,7 @@
   |                       [Dselect_K](models/multitask/dselect_k/)                       |  [Andy1314Chen](https://github.com/Andy1314Chen)  |    https://github.com/PaddlePaddle/PaddleRec/pull/671    | 论文复现赛第五期 |
   |                     [MIND](models/recall/mind/)                     |  [duyiqi17 ](https://github.com/duyiqi17)  |    https://github.com/PaddlePaddle/PaddleRec/pull/398   | 其他 |
   |                     [FLEN](models/rank/flen/)                     |  [LinJayan](https://github.com/LinJayan)  |    https://github.com/PaddlePaddle/PaddleRec/pull/685   | 论文复现赛第五期 |
-<<<<<<< HEAD
   |                     [MHCN](models/recall/mhcn/)                     |  [Andy1314Chen](https://github.com/Andy1314Chen)  |    https://github.com/PaddlePaddle/PaddleRec/pull/679   | 论文复现赛第五期 |
   |                     [DCN_V2](models/rank/dcn_v2/)                     |  [LinJayan](https://github.com/LinJayan)  |    https://github.com/PaddlePaddle/PaddleRec/pull/677   | 论文复现赛第五期 |
-=======
->>>>>>> 08b67678
 
 </div> 