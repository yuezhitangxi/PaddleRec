# Copyright (c) 2020 PaddlePaddle Authors. All Rights Reserved.
#
# Licensed under the Apache License, Version 2.0 (the "License");
# you may not use this file except in compliance with the License.
# You may obtain a copy of the License at
#
#     http://www.apache.org/licenses/LICENSE-2.0
#
# Unless required by applicable law or agreed to in writing, software
# distributed under the License is distributed on an "AS IS" BASIS,
# WITHOUT WARRANTIES OR CONDITIONS OF ANY KIND, either express or implied.
# See the License for the specific language governing permissions and
# limitations under the License.

from __future__ import print_function

import os
import time
import warnings
import numpy as np
import random
import json
import logging
import paddle
import paddle.fluid as fluid

from paddlerec.core.utils import envs
from paddlerec.core.utils.util import shuffle_files
from paddlerec.core.metric import Metric

logging.basicConfig(
    format='%(asctime)s - %(levelname)s: %(message)s', level=logging.INFO)
logger = logging.getLogger()
logger.setLevel(logging.INFO)

__all__ = [
    "RunnerBase", "SingleRunner", "PSRunner", "CollectiveRunner", "PslibRunner"
]


def as_numpy(tensor):
    """
    Convert a Tensor to a numpy.ndarray, its only support Tensor without LoD information.
    For higher dimensional sequence data, please use LoDTensor directly.

    Examples:
        .. code-block:: python

          import paddle.fluid as fluid
          import numpy

          new_scope = fluid.Scope()
          with paddle.static.scope_guard(new_scope):
              paddle.static.global_scope().var("data").get_tensor().set(numpy.ones((2, 2)), paddle.CPUPlace())
          tensor = new_scope.find_var("data").get_tensor()
          fluid.executor.as_numpy(tensor) # or numpy.array(new_scope.find_var("data").get_tensor())

    Args:
       tensor(Variable): a instance of Tensor

    Returns:
        numpy.ndarray
    """
    if isinstance(tensor, fluid.core.LoDTensorArray):
        return [as_numpy(t) for t in tensor]
    if isinstance(tensor, list):
        return [as_numpy(t) for t in tensor]
    assert isinstance(tensor, fluid.core.LoDTensor)
    lod = tensor.lod()
    # (todo) need print lod or return it for user
    if tensor._is_initialized():
        return np.array(tensor)
    else:
        return None


class RunnerBase(object):
    """R
    """

    def __init__(self, context):
        pass

    def exuctor(self, context):
        pass

    def _run(self, context, model_dict):
        reader_name = model_dict["dataset_name"]
        name = "dataset." + reader_name + "."

        if envs.get_global_env(name + "type") == "DataLoader":
            return self._executor_dataloader_train(model_dict, context)
        else:
            self._executor_dataset_train(model_dict, context)
            return None

    def _executor_dataset_train(self, model_dict, context):
        reader_name = model_dict["dataset_name"]
        model_name = model_dict["name"]
        model_class = context["model"][model_dict["name"]]["model"]
        fetch_vars = []
        fetch_alias = []
        fetch_period = int(
            envs.get_global_env("runner." + context["runner_name"] +
                                ".print_interval", 20))

        scope = context["model"][model_name]["scope"]
        program = context["model"][model_name]["main_program"]
        reader = context["dataset"][reader_name]

        with paddle.static.scope_guard(scope):
            if context["is_infer"]:
                metrics = model_class.get_infer_results()
                if metrics:
                    fetch_vars = metrics.values()
                    fetch_alias = metrics.keys()
                context["exe"].infer_from_dataset(
                    program=program,
                    dataset=reader,
                    fetch_list=fetch_vars,
                    fetch_info=fetch_alias,
                    print_period=fetch_period,
                    debug=envs.get_global_env("debug", False))
            else:
                metrics = model_class.get_metrics()
                if metrics:
                    fetch_vars = metrics.values()
                    fetch_alias = metrics.keys()
                with paddle.static.scope_guard(scope):
                    context["exe"].train_from_dataset(
                        program=program,
                        dataset=reader,
                        fetch_list=fetch_vars,
                        fetch_info=fetch_alias,
                        print_period=fetch_period,
                        debug=envs.get_global_env("debug", False))

    def _executor_dataloader_train(self, model_dict, context):
        model_name = model_dict["name"]
        model_class = context["model"][model_dict["name"]]["model"]
        program = context["model"][model_name]["main_program"]

        fetch_period = int(
            envs.get_global_env("runner." + context["runner_name"] +
                                ".print_interval", 20))
        save_step_interval = int(
            envs.get_global_env("runner." + context["runner_name"] +
                                ".save_step_interval", -1))
        if context["is_infer"]:
            metrics = model_class.get_infer_results()
        else:
            metrics = model_class.get_metrics()

        metrics_varnames = []
        metrics_format = []

        if context["is_infer"]:
            metrics_format.append("\t[Infer] {}: {{}}".format("batch"))
        else:
            metrics_format.append("\t[Train]")
            if "current_epoch" in context:
                metrics_format.append(" epoch: {}".format(context[
                    "current_epoch"]))
            metrics_format.append(" {}: {{}}".format("batch"))

        metrics_format.append("{}: {{:.2f}}s".format("time_each_interval"))

        metrics_names = ["total_batch"]
        metrics_indexes = dict()
        for name, var in metrics.items():
            metrics_names.append(name)
            metrics_varnames.append(var.name)
            metrics_indexes[var.name] = len(metrics_varnames) - 1
            metrics_format.append("{}: {{}}".format(name))
        metrics_format = ", ".join(metrics_format)

        reader = context["model"][model_dict["name"]]["model"]._data_loader
        reader.start()
        batch_id = 0
        begin_time = time.time()
        scope = context["model"][model_name]["scope"]
        runner_results = []
        result = None
        with paddle.static.scope_guard(scope):
            try:
                while True:
                    metrics_tensors = context["exe"].run(
                        program=program,
                        fetch_list=metrics_varnames,
                        return_numpy=False)

                    metrics = [batch_id]
                    metrics_rets = [
                        as_numpy(metrics_tensor)
                        for metrics_tensor in metrics_tensors
                    ]
                    metrics.extend(metrics_rets)

                    batch_runner_result = {}
                    for k, v in metrics_indexes.items():
                        batch_runner_result[k] = np.array(metrics_rets[
                            v]).tolist()
                    runner_results.append(batch_runner_result)

                    if batch_id % fetch_period == 0:
                        end_time = time.time()
                        seconds = end_time - begin_time
                        metrics_logging = metrics[:]
                        metrics_logging.insert(1, seconds)
                        begin_time = end_time
                        logging.info(metrics_format.format(*metrics_logging))

                    if save_step_interval >= 1 and batch_id % save_step_interval == 0 and context[
                            "is_infer"] == False:
                        if context["is_fleet"]:
                            if context["fleet_mode"].upper() == "PS":
                                train_prog = context["model"][model_dict[
                                    "name"]]["main_program"]
                            else:
                                train_prog = context["model"][model_dict[
                                    "name"]]["default_main_program"]
                        else:
                            train_prog = context["model"][model_dict["name"]][
                                "default_main_program"]
                        startup_prog = context["model"][model_dict["name"]][
                            "startup_program"]
                        with paddle.static.program_guard(train_prog,
                                                         startup_prog):
                            self.save(
                                context,
                                is_fleet=context["is_fleet"],
                                epoch_id=None,
                                batch_id=batch_id)

                    batch_id += 1
            except fluid.core.EOFException:
                reader.reset()

        runner_result_save_path = envs.get_global_env(
            "runner." + context["runner_name"] + ".runner_result_dump_path",
            None)
        if runner_result_save_path:
            if "current_epoch" in context:
                runner_result_save_path = runner_result_save_path + "_epoch_{}".format(
                    context["current_epoch"])
            logging.info("Dump runner result in {}".format(
                runner_result_save_path))
            with open(runner_result_save_path, 'w+') as fout:
                json.dump(runner_results, fout)

        if batch_id > 0:
            result = dict(zip(metrics_names, metrics))
        return result

    def save(self, context, is_fleet=False, epoch_id=None, batch_id=None):
        def need_save(epoch_id, epoch_interval, is_last=False):
            name = "runner." + context["runner_name"] + "."
            total_epoch = int(envs.get_global_env(name + "epochs", 1))
            if epoch_id + 1 == total_epoch:
                is_last = True

            if is_last:
                return True
            if epoch_id == -1:
                return False

            return (epoch_id + 1) % epoch_interval == 0

        def save_inference_model():
            # get global env
            name = "runner." + context["runner_name"] + "."
            save_interval = int(
                envs.get_global_env(name + "save_inference_interval", -1))
            if not need_save(epoch_id, save_interval, False):
                return
            feed_varnames = envs.get_global_env(
                name + "save_inference_feed_varnames", [])
            fetch_varnames = envs.get_global_env(
                name + "save_inference_fetch_varnames", [])
            if feed_varnames is None or fetch_varnames is None or feed_varnames == "" or fetch_varnames == "" or \
                    len(feed_varnames) == 0 or len(fetch_varnames) == 0:
                return

            # check feed var exist
            for var_name in feed_varnames:
                if var_name not in paddle.static.default_main_program(
                ).global_block().vars:
                    raise ValueError(
                        "Feed variable: {} not in default_main_program, global block has follow vars: {}".
                        format(var_name,
                               paddle.static.default_main_program()
                               .global_block().vars.keys()))

            # check fetch var exist
            fetch_vars = []
            for var_name in fetch_varnames:
                if var_name not in paddle.static.default_main_program(
                ).global_block().vars:
                    raise ValueError(
                        "Fetch variable: {} not in default_main_program, global block has follow vars: {}".
                        format(var_name,
                               paddle.static.default_main_program()
                               .global_block().vars.keys()))
                else:
                    fetch_vars.append(paddle.static.default_main_program()
                                      .global_block().vars[var_name])

            dirname = envs.get_global_env(name + "save_inference_path", None)

            assert dirname is not None
            dirname = os.path.join(dirname, str(epoch_id))
            logging.info("\tsave epoch_id:%d model into: \"%s\"" %
                         (epoch_id, dirname))
            if is_fleet:
                warnings.warn(
                    "Save inference model in cluster training is not recommended! Using save checkpoint instead.",
                    category=UserWarning,
                    stacklevel=2)
                if context["fleet"].worker_index() == 0:
                    context["fleet"].save_inference_model(
                        context["exe"], dirname, feed_varnames, fetch_vars)
            else:
                paddle.static.save_inference_model(dirname, feed_varnames,
                                                   fetch_vars, context["exe"])

        def save_persistables():
            name = "runner." + context["runner_name"] + "."
            save_interval = int(
                envs.get_global_env(name + "save_checkpoint_interval", -1))
            if not need_save(epoch_id, save_interval, False):
                return
            dirname = envs.get_global_env(name + "save_checkpoint_path", None)
            if dirname is None or dirname == "":
                return
            dirname = os.path.join(dirname, str(epoch_id))
            logging.info("\tsave epoch_id:%d model into: \"%s\"" %
                         (epoch_id, dirname))
            if is_fleet:
                if context["fleet"].worker_index() == 0:

                    context["fleet"].save_persistables(context["exe"], dirname)
            else:
                fluid.io.save_persistables(context["exe"], dirname)

        def save_checkpoint_step():
            name = "runner." + context["runner_name"] + "."
            save_interval = int(
                envs.get_global_env(name + "save_step_interval", -1))
            dirname = envs.get_global_env(name + "save_step_path", None)
            if dirname is None or dirname == "":
                return
            dirname = os.path.join(dirname,
                                   "epoch_" + str(context["current_epoch"]) +
                                   "_batch_" + str(batch_id))
            logging.info("\tsave epoch_id:%d, batch_id:%d model into: \"%s\"" %
                         (context["current_epoch"], batch_id, dirname))
            if is_fleet:
                if context["fleet"].worker_index() == 0:
                    context["fleet"].save_persistables(context["exe"], dirname)
            else:
                fluid.io.save_persistables(context["exe"], dirname)

        if isinstance(epoch_id, int):
            save_persistables()
            save_inference_model()
        if isinstance(batch_id, int):
            save_checkpoint_step()


class SingleRunner(RunnerBase):
    """R
    """

    def __init__(self, context):
        print("Running SingleRunner.")
        pass

    def run(self, context):
        epochs = int(
            envs.get_global_env("runner." + context["runner_name"] +
                                ".epochs"))
        for epoch in range(epochs):
            for model_dict in context["phases"]:
                model_class = context["model"][model_dict["name"]]["model"]
                metrics = model_class._metrics
                if "shuffle_filelist" in model_dict:
                    need_shuffle_files = model_dict.get("shuffle_filelist",
                                                        None)
                    filelist = context["file_list"]
                    context["file_list"] = shuffle_files(need_shuffle_files,
                                                         filelist)
                context["current_epoch"] = epoch
                begin_time = time.time()
                result = self._run(context, model_dict)
                end_time = time.time()
                seconds = end_time - begin_time
                message = "epoch {} done, use time: {}".format(epoch, seconds)
                metrics_result = []
                for key in metrics:
                    if isinstance(metrics[key], Metric):
                        _str = metrics[key].calc_global_metrics(
                            None,
                            context["model"][model_dict["name"]]["scope"])
                        metrics_result.append(_str)
                    elif result is not None:
                        _str = "{}={}".format(key, result[key])
                        metrics_result.append(_str)
                if len(metrics_result) > 0:
                    message += ", global metrics: " + ", ".join(metrics_result)
                print(message)

                with paddle.static.scope_guard(context["model"][model_dict[
                        "name"]]["scope"]):
                    train_prog = context["model"][model_dict["name"]][
                        "default_main_program"]
                    startup_prog = context["model"][model_dict["name"]][
                        "startup_program"]
                    with paddle.static.program_guard(train_prog, startup_prog):
                        self.save(context=context, epoch_id=epoch)
        context["status"] = "terminal_pass"


class FleetRunner(RunnerBase):
    def __init__(self, context):
        print("Running FleetRunner.")

    def run(self, context):
        epochs = int(
            envs.get_global_env("runner." + context["runner_name"] +
                                ".epochs"))
        model_dict = context["env"]["phase"][0]
        model_class = context["model"][model_dict["name"]]["model"]
        metrics = model_class._metrics
        for epoch in range(epochs):
            if "shuffle_filelist" in model_dict:
                need_shuffle_files = model_dict.get("shuffle_filelist", None)
                filelist = context["file_list"]
                context["file_list"] = shuffle_files(need_shuffle_files,
                                                     filelist)
            context["current_epoch"] = epoch
            begin_time = time.time()
            result = self._run(context, model_dict)
            end_time = time.time()
            seconds = end_time - begin_time
            message = "epoch {} done, use time: {}".format(epoch, seconds)

            metrics_result = []
            for key in metrics:
                if isinstance(metrics[key], Metric):
                    _str = metrics[key].calc_global_metrics(
                        context["fleet"],
                        context["model"][model_dict["name"]]["scope"])
                    metrics_result.append(_str)
                elif result is not None:
                    _str = "{}={}".format(key, result[key])
                    metrics_result.append(_str)
            if len(metrics_result) > 0:
                message += ", global metrics: " + ", ".join(metrics_result)
            logging.info(message)

            with paddle.static.scope_guard(context["model"][model_dict["name"]]
                                           ["scope"]):
                train_prog = context["model"][model_dict["name"]][
                    "main_program"]
                startup_prog = context["model"][model_dict["name"]][
                    "startup_program"]
                with paddle.static.program_guard(train_prog, startup_prog):
<<<<<<< HEAD
=======
                    # print("train_prog {}".format(train_prog))
>>>>>>> 0bdd81fd
                    self.save(context=context, is_fleet=True, epoch_id=epoch)
        context["status"] = "terminal_pass"


class SingleInferRunner(RunnerBase):
    def __init__(self, context):
        print("Running SingleInferRunner.")
        pass

    def run(self, context):
        self._dir_check(context)

        for index, epoch_name in enumerate(self.epoch_model_name_list):
            for model_dict in context["phases"]:
                model_class = context["model"][model_dict["name"]]["model"]
                metrics = model_class._infer_results
                self._load(context, model_dict,
                           self.epoch_model_path_list[index])
                if "shuffle_filelist" in model_dict:
                    need_shuffle_files = model_dict.get("shuffle_filelist",
                                                        None)
                    filelist = context["file_list"]
                    context["file_list"] = shuffle_files(need_shuffle_files,
                                                         filelist)
                begin_time = time.time()
                result = self._run(context, model_dict)
                end_time = time.time()
                seconds = end_time - begin_time
                message = "Infer {} of epoch {} done, use time: {}".format(
                    model_dict["name"], epoch_name, seconds)
                metrics_result = []
                for key in metrics:
                    if isinstance(metrics[key], Metric):
                        _str = metrics[key].calc_global_metrics(
                            None,
                            context["model"][model_dict["name"]]["scope"])
                        metrics_result.append(_str)
                    elif result is not None:
                        _str = "{}={}".format(key, result[key])
                        metrics_result.append(_str)
                if len(metrics_result) > 0:
                    message += ", global metrics: " + ", ".join(metrics_result)
                logging.info(message)

        context["status"] = "terminal_pass"

    def _load(self, context, model_dict, model_path):
        if model_path is None or model_path == "":
            return
        logging.info("load persistables from {}".format(model_path))

        with paddle.static.scope_guard(context["model"][model_dict["name"]][
                "scope"]):
            train_prog = context["model"][model_dict["name"]]["main_program"]
            startup_prog = context["model"][model_dict["name"]][
                "startup_program"]
            with paddle.static.program_guard(train_prog, startup_prog):
                fluid.io.load_persistables(
                    context["exe"], model_path, main_program=train_prog)
            clear_metrics = context["model"][model_dict["name"]][
                "model"].get_clear_metrics()
            for var in clear_metrics:
                var.clear()

    def _dir_check(self, context):
        dirname = envs.get_global_env(
            "runner." + context["runner_name"] + ".init_model_path", None)
        self.epoch_model_path_list = []
        self.epoch_model_name_list = []

        for file in os.listdir(dirname):
            file_path = os.path.join(dirname, file)
            if os.path.isdir(file_path):
                self.epoch_model_path_list.append(file_path)
                self.epoch_model_name_list.append(file)

        if len(self.epoch_model_path_list) == 0:
            self.epoch_model_path_list.append(dirname)
            self.epoch_model_name_list.append(dirname)

        self.epoch_model_path_list.sort()
        self.epoch_model_name_list.sort()<|MERGE_RESOLUTION|>--- conflicted
+++ resolved
@@ -465,10 +465,7 @@
                 startup_prog = context["model"][model_dict["name"]][
                     "startup_program"]
                 with paddle.static.program_guard(train_prog, startup_prog):
-<<<<<<< HEAD
-=======
                     # print("train_prog {}".format(train_prog))
->>>>>>> 0bdd81fd
                     self.save(context=context, is_fleet=True, epoch_id=epoch)
         context["status"] = "terminal_pass"
 
