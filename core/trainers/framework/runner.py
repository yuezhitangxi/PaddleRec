# Copyright (c) 2020 PaddlePaddle Authors. All Rights Reserved.
#
# Licensed under the Apache License, Version 2.0 (the "License");
# you may not use this file except in compliance with the License.
# You may obtain a copy of the License at
#
#     http://www.apache.org/licenses/LICENSE-2.0
#
# Unless required by applicable law or agreed to in writing, software
# distributed under the License is distributed on an "AS IS" BASIS,
# WITHOUT WARRANTIES OR CONDITIONS OF ANY KIND, either express or implied.
# See the License for the specific language governing permissions and
# limitations under the License.

from __future__ import print_function

import os
import time
import warnings
import numpy as np
import random
import json
import logging
import paddle.fluid as fluid

from paddlerec.core.utils import envs
from paddlerec.core.utils.util import shuffle_files
from paddlerec.core.metric import Metric

logging.basicConfig(
    format='%(asctime)s - %(levelname)s: %(message)s', level=logging.INFO)

__all__ = [
    "RunnerBase", "SingleRunner", "PSRunner", "CollectiveRunner", "PslibRunner"
]


def as_numpy(tensor):
    """
    Convert a Tensor to a numpy.ndarray, its only support Tensor without LoD information.
    For higher dimensional sequence data, please use LoDTensor directly.

    Examples:
        .. code-block:: python

          import paddle.fluid as fluid
          import numpy

          new_scope = fluid.Scope()
          with fluid.scope_guard(new_scope):
              fluid.global_scope().var("data").get_tensor().set(numpy.ones((2, 2)), fluid.CPUPlace())
          tensor = new_scope.find_var("data").get_tensor()
          fluid.executor.as_numpy(tensor) # or numpy.array(new_scope.find_var("data").get_tensor())

    Args:
       tensor(Variable): a instance of Tensor

    Returns:
        numpy.ndarray
    """
    if isinstance(tensor, fluid.core.LoDTensorArray):
        return [as_numpy(t) for t in tensor]
    if isinstance(tensor, list):
        return [as_numpy(t) for t in tensor]
    assert isinstance(tensor, fluid.core.LoDTensor)
    lod = tensor.lod()
    # (todo) need print lod or return it for user
    if tensor._is_initialized():
        return np.array(tensor)
    else:
        return None


class RunnerBase(object):
    """R
    """

    def __init__(self, context):
        pass

    def exuctor(self, context):
        pass

    def _run(self, context, model_dict):
        reader_name = model_dict["dataset_name"]
        name = "dataset." + reader_name + "."

        if envs.get_global_env(name + "type") == "DataLoader":
            return self._executor_dataloader_train(model_dict, context)
        else:
            self._executor_dataset_train(model_dict, context)
            return None

    def _executor_dataset_train(self, model_dict, context):
        reader_name = model_dict["dataset_name"]
        model_name = model_dict["name"]
        model_class = context["model"][model_dict["name"]]["model"]
        fetch_vars = []
        fetch_alias = []
        fetch_period = int(
            envs.get_global_env("runner." + context["runner_name"] +
                                ".print_interval", 20))

        scope = context["model"][model_name]["scope"]
        program = context["model"][model_name]["main_program"]
        reader = context["dataset"][reader_name]

        with fluid.scope_guard(scope):
            if context["is_infer"]:
                metrics = model_class.get_infer_results()
                if metrics:
                    fetch_vars = metrics.values()
                    fetch_alias = metrics.keys()
                context["exe"].infer_from_dataset(
                    program=program,
                    dataset=reader,
                    fetch_list=fetch_vars,
                    fetch_info=fetch_alias,
                    print_period=fetch_period,
                    debug=envs.get_global_env("debug", False))
            else:
                metrics = model_class.get_metrics()
                if metrics:
                    fetch_vars = metrics.values()
                    fetch_alias = metrics.keys()
                with fluid.scope_guard(scope):
                    context["exe"].train_from_dataset(
                        program=program,
                        dataset=reader,
                        fetch_list=fetch_vars,
                        fetch_info=fetch_alias,
                        print_period=fetch_period,
                        debug=envs.get_global_env("debug", False))

    def _executor_dataloader_train(self, model_dict, context):
        model_name = model_dict["name"]
        model_class = context["model"][model_dict["name"]]["model"]
        program = self._get_dataloader_program(model_dict, context)

        fetch_period = int(
            envs.get_global_env("runner." + context["runner_name"] +
                                ".print_interval", 20))
        save_step_interval = int(
            envs.get_global_env("runner." + context["runner_name"] +
                                ".save_step_interval", -1))
        if context["is_infer"]:
            metrics = model_class.get_infer_results()
        else:
            metrics = model_class.get_metrics()

        metrics_varnames = []
        metrics_format = []

        if context["is_infer"]:
            metrics_format.append("\t[Infer] {}: {{}}".format("batch"))
        else:
            metrics_format.append("\t[Train]")
            if "current_epoch" in context:
                metrics_format.append(" epoch: {}".format(context[
                    "current_epoch"]))
            metrics_format.append(" {}: {{}}".format("batch"))

        metrics_format.append("{}: {{:.2f}}s".format("time_each_interval"))

        metrics_names = ["total_batch"]
        metrics_indexes = dict()
        for name, var in metrics.items():
            metrics_names.append(name)
            metrics_varnames.append(var.name)
            metrics_indexes[var.name] = len(metrics_varnames) - 1
            metrics_format.append("{}: {{}}".format(name))
        metrics_format = ", ".join(metrics_format)

        reader = context["model"][model_dict["name"]]["model"]._data_loader
        reader.start()
        batch_id = 0
        begin_time = time.time()
        scope = context["model"][model_name]["scope"]
        runner_results = []
        result = None
        with fluid.scope_guard(scope):
            try:
                while True:
                    metrics_tensors = context["exe"].run(
                        program=program,
                        fetch_list=metrics_varnames,
                        return_numpy=False)

                    metrics = [batch_id]
                    metrics_rets = [
                        as_numpy(metrics_tensor)
                        for metrics_tensor in metrics_tensors
                    ]
                    metrics.extend(metrics_rets)

                    batch_runner_result = {}
                    for k, v in metrics_indexes.items():
                        batch_runner_result[k] = np.array(metrics_rets[
                            v]).tolist()
                    runner_results.append(batch_runner_result)

                    if batch_id % fetch_period == 0 and batch_id != 0:
                        end_time = time.time()
                        seconds = end_time - begin_time
                        metrics_logging = metrics[:]
                        metrics_logging.insert(1, seconds)
                        begin_time = end_time
                        logging.info(metrics_format.format(*metrics_logging))
<<<<<<< HEAD
=======

                    if save_step_interval >= 1 and batch_id % save_step_interval == 0 and context[
                            "is_infer"] == False:
                        if context["fleet_mode"].upper() == "PS":
                            train_prog = context["model"][model_dict["name"]][
                                "main_program"]
                        else:
                            train_prog = context["model"][model_dict["name"]][
                                "default_main_program"]
                        startup_prog = context["model"][model_dict["name"]][
                            "startup_program"]
                        with fluid.program_guard(train_prog, startup_prog):
                            self.save(
                                context,
                                is_fleet=context["is_fleet"],
                                epoch_id=None,
                                batch_id=batch_id)

>>>>>>> 777be5a0
                    batch_id += 1
            except fluid.core.EOFException:
                reader.reset()

        runner_result_save_path = envs.get_global_env(
            "runner." + context["runner_name"] + ".runner_result_dump_path",
            None)
        if runner_result_save_path:
            if "current_epoch" in context:
                runner_result_save_path = runner_result_save_path + "_epoch_{}".format(
                    context["current_epoch"])
            logging.info("Dump runner result in {}".format(
                runner_result_save_path))
            with open(runner_result_save_path, 'w+') as fout:
                json.dump(runner_results, fout)

        if batch_id > 0:
            result = dict(zip(metrics_names, metrics))
        return result

    def _get_dataloader_program(self, model_dict, context):
        model_name = model_dict["name"]
        if context["model"][model_name]["compiled_program"] == None:
            if context["is_infer"]:
                program = context["model"][model_name]["main_program"]
            elif context["is_fleet"]:
                if context["fleet_mode"].upper() == "PS":
                    program = self._get_ps_program(model_dict, context)
                elif context["fleet_mode"].upper() == "COLLECTIVE":
                    program = context["model"][model_name]["main_program"]
            elif not context["is_fleet"]:
                if context["device"].upper() == "CPU":
                    program = self._get_single_cpu_program(model_dict, context)
                elif context["device"].upper() == "GPU":
                    program = self._get_single_gpu_program(model_dict, context)
            context["model"][model_name]["compiled_program"] = program
        return context["model"][model_name]["compiled_program"]

    def _get_strategy(self, model_dict, context):
        _build_strategy = fluid.BuildStrategy()
        _exe_strategy = fluid.ExecutionStrategy()

        # 0: kCoeffNumDevice; 1: One; 2: Customized
        _gradient_scale_strategy = model_dict.get("gradient_scale_strategy", 0)
        if _gradient_scale_strategy == 0:
            gradient_scale_strategy = fluid.BuildStrategy.GradientScaleStrategy.CoeffNumDevice
        elif _gradient_scale_strategy == 1:
            gradient_scale_strategy = fluid.BuildStrategy.GradientScaleStrategy.One
        elif _gradient_scale_strategy == 2:
            gradient_scale_strategy = fluid.BuildStrategy.GradientScaleStrategy.Customized
        else:
            raise ValueError(
                "Unsupported config. gradient_scale_strategy must be one of [0, 1, 2]."
            )
        _build_strategy.gradient_scale_strategy = gradient_scale_strategy

        if "thread_num" in model_dict and model_dict["thread_num"] > 1:
            _build_strategy.reduce_strategy = fluid.BuildStrategy.ReduceStrategy.Reduce
            _exe_strategy.num_threads = model_dict["thread_num"]
            os.environ['CPU_NUM'] = str(_exe_strategy.num_threads)

        return _exe_strategy, _build_strategy

    def _get_single_gpu_program(self, model_dict, context):
        model_name = model_dict["name"]
        return context["model"][model_name]["main_program"].clone()

    def _get_single_cpu_program(self, model_dict, context):
        model_name = model_dict["name"]
        model_class = context["model"][model_dict["name"]]["model"]
        program = context["model"][model_name]["main_program"].clone()
        _exe_strategy, _build_strategy = self._get_strategy(model_dict,
                                                            context)

        program = fluid.compiler.CompiledProgram(program).with_data_parallel(
            loss_name=model_class.get_avg_cost().name,
            build_strategy=_build_strategy,
            exec_strategy=_exe_strategy)
        return program

    def _get_ps_program(self, model_dict, context):
        model_name = model_dict["name"]
        model_class = context["model"][model_dict["name"]]["model"]
        program = context["model"][model_name]["main_program"].clone()

        _build_strategy = context["strategy"].get_build_strategy()
        _exe_strategy = context["strategy"].get_execute_strategy()

        if "thread_num" in model_dict and model_dict["thread_num"] > 1:
            _build_strategy.reduce_strategy = fluid.BuildStrategy.ReduceStrategy.Reduce
            _exe_strategy.num_threads = model_dict["thread_num"]
            os.environ['CPU_NUM'] = str(_exe_strategy.num_threads)

        _gradient_scale_strategy = model_dict.get("gradient_scale_strategy", 0)
        if _gradient_scale_strategy == 0:
            gradient_scale_strategy = fluid.BuildStrategy.GradientScaleStrategy.CoeffNumDevice
        elif _gradient_scale_strategy == 1:
            gradient_scale_strategy = fluid.BuildStrategy.GradientScaleStrategy.One
        elif _gradient_scale_strategy == 2:
            gradient_scale_strategy = fluid.BuildStrategy.GradientScaleStrategy.Customized
        else:
            raise ValueError(
                "Unsurpported config. gradient_scale_strategy must be one of [0, 1, 2]."
            )
        _build_strategy.gradient_scale_strategy = gradient_scale_strategy

        program = fluid.compiler.CompiledProgram(program).with_data_parallel(
            loss_name=model_class.get_avg_cost().name,
            build_strategy=_build_strategy,
            exec_strategy=_exe_strategy)
        return program

    def save(self, context, is_fleet=False, epoch_id=None, batch_id=None):
        def need_save(epoch_id, epoch_interval, is_last=False):
            name = "runner." + context["runner_name"] + "."
            total_epoch = int(envs.get_global_env(name + "epochs", 1))
            if epoch_id + 1 == total_epoch:
                is_last = True

            if is_last:
                return True
            if epoch_id == -1:
                return False

            return (epoch_id + 1) % epoch_interval == 0

        def save_inference_model():
            # get global env
            name = "runner." + context["runner_name"] + "."
            save_interval = int(
                envs.get_global_env(name + "save_inference_interval", -1))
            if not need_save(epoch_id, save_interval, False):
                return
            feed_varnames = envs.get_global_env(
                name + "save_inference_feed_varnames", [])
            fetch_varnames = envs.get_global_env(
                name + "save_inference_fetch_varnames", [])
            if feed_varnames is None or fetch_varnames is None or feed_varnames == "" or fetch_varnames == "" or \
                    len(feed_varnames) == 0 or len(fetch_varnames) == 0:
                return

            # check feed var exist
            for var_name in feed_varnames:
                if var_name not in fluid.default_main_program().global_block(
                ).vars:
                    raise ValueError(
                        "Feed variable: {} not in default_main_program, global block has follow vars: {}".
                        format(var_name,
                               fluid.default_main_program().global_block()
                               .vars.keys()))

            # check fetch var exist
            fetch_vars = []
            for var_name in fetch_varnames:
                if var_name not in fluid.default_main_program().global_block(
                ).vars:
                    raise ValueError(
                        "Fetch variable: {} not in default_main_program, global block has follow vars: {}".
                        format(var_name,
                               fluid.default_main_program().global_block()
                               .vars.keys()))
                else:
                    fetch_vars.append(fluid.default_main_program()
                                      .global_block().vars[var_name])

            dirname = envs.get_global_env(name + "save_inference_path", None)

            assert dirname is not None
            dirname = os.path.join(dirname, str(epoch_id))
            logging.info("\tsave epoch_id:%d model into: \"%s\"" %
                         (epoch_id, dirname))
            if is_fleet:
                warnings.warn(
                    "Save inference model in cluster training is not recommended! Using save checkpoint instead.",
                    category=UserWarning,
                    stacklevel=2)
                if context["fleet"].worker_index() == 0:
                    context["fleet"].save_inference_model(
                        context["exe"], dirname, feed_varnames, fetch_vars)
            else:
                fluid.io.save_inference_model(dirname, feed_varnames,
                                              fetch_vars, context["exe"])

        def save_persistables():
            name = "runner." + context["runner_name"] + "."
            save_interval = int(
                envs.get_global_env(name + "save_checkpoint_interval", -1))
            if not need_save(epoch_id, save_interval, False):
                return
            dirname = envs.get_global_env(name + "save_checkpoint_path", None)
            if dirname is None or dirname == "":
                return
            dirname = os.path.join(dirname, str(epoch_id))
            logging.info("\tsave epoch_id:%d model into: \"%s\"" %
                         (epoch_id, dirname))
            if is_fleet:
                if context["fleet"].worker_index() == 0:
                    context["fleet"].save_persistables(context["exe"], dirname)
            else:
                fluid.io.save_persistables(context["exe"], dirname)

        def save_checkpoint_step():
            name = "runner." + context["runner_name"] + "."
            save_interval = int(
                envs.get_global_env(name + "save_step_interval", -1))
            dirname = envs.get_global_env(name + "save_step_path", None)
            if dirname is None or dirname == "":
                return
            dirname = os.path.join(dirname, str(batch_id))
            logging.info("\tsave batch_id:%d model into: \"%s\"" %
                         (batch_id, dirname))
            if is_fleet:
                if context["fleet"].worker_index() == 0:
                    context["fleet"].save_persistables(context["exe"], dirname)
            else:
                fluid.io.save_persistables(context["exe"], dirname)

        if isinstance(epoch_id, int):
            save_persistables()
            save_inference_model()
        if isinstance(batch_id, int):
            save_checkpoint_step()


class SingleRunner(RunnerBase):
    """R
    """

    def __init__(self, context):
        print("Running SingleRunner.")
        pass

    def run(self, context):
        epochs = int(
            envs.get_global_env("runner." + context["runner_name"] +
                                ".epochs"))
        for epoch in range(epochs):
            for model_dict in context["phases"]:
                model_class = context["model"][model_dict["name"]]["model"]
                metrics = model_class._metrics
                if "shuffle_filelist" in model_dict:
                    need_shuffle_files = model_dict.get("shuffle_filelist",
                                                        None)
                    filelist = context["file_list"]
                    context["file_list"] = shuffle_files(need_shuffle_files,
                                                         filelist)
                context["current_epoch"] = epoch
                begin_time = time.time()
                result = self._run(context, model_dict)
                end_time = time.time()
                seconds = end_time - begin_time
                message = "epoch {} done, use time: {}".format(epoch, seconds)
                metrics_result = []
                for key in metrics:
                    if isinstance(metrics[key], Metric):
                        _str = metrics[key].calc_global_metrics(
                            None,
                            context["model"][model_dict["name"]]["scope"])
                        metrics_result.append(_str)
                    elif result is not None:
                        _str = "{}={}".format(key, result[key])
                        metrics_result.append(_str)
                if len(metrics_result) > 0:
                    message += ", global metrics: " + ", ".join(metrics_result)
                print(message)

                with fluid.scope_guard(context["model"][model_dict["name"]][
                        "scope"]):
                    train_prog = context["model"][model_dict["name"]][
                        "default_main_program"]
                    startup_prog = context["model"][model_dict["name"]][
                        "startup_program"]
                    with fluid.program_guard(train_prog, startup_prog):
                        self.save(context=context, epoch_id=epoch)
        context["status"] = "terminal_pass"


class PSRunner(RunnerBase):
    def __init__(self, context):
        print("Running PSRunner.")
        pass

    def run(self, context):
        epochs = int(
            envs.get_global_env("runner." + context["runner_name"] +
                                ".epochs"))
        model_dict = context["env"]["phase"][0]
        model_class = context["model"][model_dict["name"]]["model"]
        metrics = model_class._metrics
        for epoch in range(epochs):
            if "shuffle_filelist" in model_dict:
                need_shuffle_files = model_dict.get("shuffle_filelist", None)
                filelist = context["file_list"]
                context["file_list"] = shuffle_files(need_shuffle_files,
                                                     filelist)
            context["current_epoch"] = epoch
            begin_time = time.time()
            result = self._run(context, model_dict)
            end_time = time.time()
            seconds = end_time - begin_time
            message = "epoch {} done, use time: {}".format(epoch, seconds)

            # TODO, wait for PaddleCloudRoleMaker supports gloo
            from paddle.fluid.incubate.fleet.base.role_maker import GeneralRoleMaker
            if context["fleet"] is not None and isinstance(context["fleet"],
                                                           GeneralRoleMaker):
                metrics_result = []
                for key in metrics:
                    if isinstance(metrics[key], Metric):
                        _str = metrics[key].calc_global_metrics(
                            context["fleet"],
                            context["model"][model_dict["name"]]["scope"])
                        metrics_result.append(_str)
                    elif result is not None:
                        _str = "{}={}".format(key, result[key])
                        metrics_result.append(_str)
                if len(metrics_result) > 0:
                    message += ", global metrics: " + ", ".join(metrics_result)
            print(message)
            with fluid.scope_guard(context["model"][model_dict["name"]][
                    "scope"]):
                train_prog = context["model"][model_dict["name"]][
                    "main_program"]
                startup_prog = context["model"][model_dict["name"]][
                    "startup_program"]
                with fluid.program_guard(train_prog, startup_prog):
                    self.save(context=context, is_fleet=True, epoch_id=epoch)
        context["status"] = "terminal_pass"


class CollectiveRunner(RunnerBase):
    def __init__(self, context):
        print("Running CollectiveRunner.")
        pass

    def run(self, context):
        epochs = int(
            envs.get_global_env("runner." + context["runner_name"] +
                                ".epochs"))
        model_dict = context["env"]["phase"][0]
        for epoch in range(epochs):
            if "shuffle_filelist" in model_dict:
                need_shuffle_files = model_dict.get("shuffle_filelist", None)
                filelist = context["file_list"]
                context["file_list"] = shuffle_files(need_shuffle_files,
                                                     filelist)
            context["current_epoch"] = epoch
            begin_time = time.time()
            self._run(context, model_dict)
            end_time = time.time()
            seconds = end_time - begin_time
            print("epoch {} done, use time: {}".format(epoch, seconds))
            with fluid.scope_guard(context["model"][model_dict["name"]][
                    "scope"]):
                train_prog = context["model"][model_dict["name"]][
                    "default_main_program"]
                startup_prog = context["model"][model_dict["name"]][
                    "startup_program"]
                with fluid.program_guard(train_prog, startup_prog):
                    self.save(context=context, is_fleet=True, epoch_id=epoch)
        context["status"] = "terminal_pass"


class PslibRunner(RunnerBase):
    def __init__(self, context):
        print("Running PSRunner.")
        pass

    def run(self, context):
        context["fleet"].init_worker()
        model_dict = context["env"]["phase"][0]
        epochs = int(
            envs.get_global_env("runner." + context["runner_name"] +
                                ".epochs"))
        for epoch in range(epochs):
            if "shuffle_filelist" in model_dict:
                need_shuffle_files = model_dict.get("shuffle_filelist", None)
                filelist = context["file_list"]
                context["file_list"] = shuffle_files(need_shuffle_files,
                                                     filelist)
            context["current_epoch"] = epoch
            begin_time = time.time()
            self._run(context, model_dict)
            end_time = time.time()
            seconds = end_time - begin_time
            print("epoch {} done, use time: {}".format(epoch, seconds))
        """
        # online Training Can do more, As shown below:

        begin_day = datetime.datetime.strptime("begin_day_d", '%Y%m%d')
        days = int(
            envs.get_global_env("runner." + context["runner_name"] + ".days"))
        for day in range(days):
            for hour in range(24):
                day = begin_day + datetime.timedelta(days=day, hours=hour)
                day_s = day.strftime('%Y%m%d/%H')

                for dataset in envs.get_global_env("dataset"):
                    if dataset["type"] != "DataLoader":
                        name = dataset["name"]
                        train_data_path = envs.get_global_env(name +
                                                              "data_path")
                        train_data_path = os.path.join(train_data_path, day_s)

                        file_list = [
                            os.path.join(train_data_path, x)
                            for x in os.listdir(train_data_path)
                        ]
                        context["dataset"][name].set_filelist(file_list)

                for epoch in range(epochs):
                    begin_time = time.time()
                    self._run(context, model_dict)
                    end_time = time.time()
                    seconds = end_time - begin_time
                    print("epoch {} done, use time: {}".format(epoch, seconds))
                    with fluid.scope_guard(context["model"][model_dict["name"]]
                                           ["scope"]):
                        train_prog = context["model"][model_dict["name"]][
                            "default_main_program"]
                        startup_prog = context["model"][model_dict["name"]][
                            "startup_program"]
                        with fluid.program_guard(train_prog, startup_prog):
                            self.save(epoch, context, True)

        """
        context["status"] = "terminal_pass"


class SingleInferRunner(RunnerBase):
    def __init__(self, context):
        print("Running SingleInferRunner.")
        pass

    def run(self, context):
        self._dir_check(context)

        for index, epoch_name in enumerate(self.epoch_model_name_list):
            for model_dict in context["phases"]:
                model_class = context["model"][model_dict["name"]]["model"]
                metrics = model_class._infer_results
                self._load(context, model_dict,
                           self.epoch_model_path_list[index])
                if "shuffle_filelist" in model_dict:
                    need_shuffle_files = model_dict.get("shuffle_filelist",
                                                        None)
                    filelist = context["file_list"]
                    context["file_list"] = shuffle_files(need_shuffle_files,
                                                         filelist)
                begin_time = time.time()
                result = self._run(context, model_dict)
                end_time = time.time()
                seconds = end_time - begin_time
                message = "Infer {} of epoch {} done, use time: {}".format(
                    model_dict["name"], epoch_name, seconds)
                metrics_result = []
                for key in metrics:
                    if isinstance(metrics[key], Metric):
                        _str = metrics[key].calc_global_metrics(
                            None,
                            context["model"][model_dict["name"]]["scope"])
                        metrics_result.append(_str)
                    elif result is not None:
                        _str = "{}={}".format(key, result[key])
                        metrics_result.append(_str)
                if len(metrics_result) > 0:
                    message += ", global metrics: " + ", ".join(metrics_result)
                print(message)

        context["status"] = "terminal_pass"

    def _load(self, context, model_dict, model_path):
        if model_path is None or model_path == "":
            return
        print("load persistables from", model_path)

        with fluid.scope_guard(context["model"][model_dict["name"]]["scope"]):
            train_prog = context["model"][model_dict["name"]]["main_program"]
            startup_prog = context["model"][model_dict["name"]][
                "startup_program"]
            with fluid.program_guard(train_prog, startup_prog):
                fluid.io.load_persistables(
                    context["exe"], model_path, main_program=train_prog)
            clear_metrics = context["model"][model_dict["name"]][
                "model"].get_clear_metrics()
            for var in clear_metrics:
                var.clear()

    def _dir_check(self, context):
        dirname = envs.get_global_env(
            "runner." + context["runner_name"] + ".init_model_path", None)
        self.epoch_model_path_list = []
        self.epoch_model_name_list = []

        for file in os.listdir(dirname):
            file_path = os.path.join(dirname, file)
            if os.path.isdir(file_path):
                self.epoch_model_path_list.append(file_path)
                self.epoch_model_name_list.append(file)

        if len(self.epoch_model_path_list) == 0:
            self.epoch_model_path_list.append(dirname)
            self.epoch_model_name_list.append(dirname)<|MERGE_RESOLUTION|>--- conflicted
+++ resolved
@@ -206,8 +206,6 @@
                         metrics_logging.insert(1, seconds)
                         begin_time = end_time
                         logging.info(metrics_format.format(*metrics_logging))
-<<<<<<< HEAD
-=======
 
                     if save_step_interval >= 1 and batch_id % save_step_interval == 0 and context[
                             "is_infer"] == False:
@@ -226,7 +224,6 @@
                                 epoch_id=None,
                                 batch_id=batch_id)
 
->>>>>>> 777be5a0
                     batch_id += 1
             except fluid.core.EOFException:
                 reader.reset()
