--- conflicted
+++ resolved
@@ -140,7 +140,6 @@
 
         metrics_varnames = []
         metrics_format = []
-<<<<<<< HEAD
 
         if context["is_infer"]:
             metrics_format.append("{{}}\t[Infer]\t{}: {{}}".format("batch"))
@@ -149,10 +148,7 @@
 
         metrics_format.append("{}: {{:.2f}}s".format("time_each_interval"))
 
-=======
         metrics_names = ["total_batch"]
-        metrics_format.append("{}: {{}}".format("batch"))
->>>>>>> f9e1ef54
         for name, var in metrics.items():
             metrics_names.append(name)
             metrics_varnames.append(var.name)
