--- conflicted
+++ resolved
@@ -241,7 +241,6 @@
         keep running by statu context.
         """
         while True:
-<<<<<<< HEAD
             try:
                 self.reload_train_context()
                 self.context_process(self._context)
@@ -252,22 +251,4 @@
                 print('Catch Exception:%s' % str(err))
                 sys.stdout.flush()
                 self.handle_processor_exception(self._context, err)
-                sys.exit(type(err).__name__)
-
-
-def user_define_engine(engine_yaml):
-    _config = envs.load_yaml(engine_yaml)
-    envs.set_runtime_environs(_config)
-    train_location = envs.get_global_env("engine.file")
-    train_dirname = os.path.dirname(train_location)
-    base_name = os.path.splitext(os.path.basename(train_location))[0]
-    sys.path.append(train_dirname)
-    trainer_class = envs.lazy_instance_by_fliename(base_name,
-                                                   "UserDefineTraining")
-    return trainer_class
-=======
-            self.reload_train_context()
-            self.context_process(self._context)
-            if self._context['is_exit']:
-                break
->>>>>>> be9a0ecf
+                sys.exit(type(err).__name__)