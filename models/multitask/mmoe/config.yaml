--- conflicted
+++ resolved
@@ -16,15 +16,6 @@
 
 dataset:
 - name: dataset_train
-<<<<<<< HEAD
-  batch_size: 1
-  type: DataLoader # or QueueDataset
-  data_path: "{workspace}/data/train"
-  data_converter: "{workspace}/census_reader.py"
-- name: dataset_infer
-  batch_size: 1
-  type: DataLoader # or QueueDataset
-=======
   batch_size: 5
   type: QueueDataset
   data_path: "{workspace}/data/train"
@@ -32,7 +23,6 @@
 - name: dataset_infer
   batch_size: 5
   type: QueueDataset
->>>>>>> 2caf374d
   data_path: "{workspace}/data/train"
   data_converter: "{workspace}/census_reader.py"
 
@@ -47,10 +37,6 @@
     learning_rate: 0.001
     strategy: async
 
-<<<<<<< HEAD
-=======
-#use infer_runner mode and modify 'phase' below if infer
->>>>>>> 2caf374d
 mode: [train_runner, infer_runner]
 
 runner:
