# Copyright (c) 2020 PaddlePaddle Authors. All Rights Reserved.
#
# Licensed under the Apache License, Version 2.0 (the "License");
# you may not use this file except in compliance with the License.
# You may obtain a copy of the License at
#
#     http://www.apache.org/licenses/LICENSE-2.0
#
# Unless required by applicable law or agreed to in writing, software
# distributed under the License is distributed on an "AS IS" BASIS,
# WITHOUT WARRANTIES OR CONDITIONS OF ANY KIND, either express or implied.
# See the License for the specific language governing permissions and
# limitations under the License.

import math
import paddle

from net import WideDeepLayer


class StaticModel():
    def __init__(self, config):
        self.cost = None
        self.config = config
        self._init_hyper_parameters()

    def _init_hyper_parameters(self):
        self.is_distributed = False
        self.distributed_embedding = False

        if self.config.get("hyper_parameters.distributed_embedding", 0) == 1:
            self.distributed_embedding = True

        self.sparse_feature_number = self.config.get(
            "hyper_parameters.sparse_feature_number")
        self.sparse_feature_dim = self.config.get(
            "hyper_parameters.sparse_feature_dim")
        self.sparse_inputs_slot = self.config.get(
            "hyper_parameters.sparse_inputs_slots")
        self.dense_input_dim = self.config.get(
            "hyper_parameters.dense_input_dim")
        self.learning_rate = self.config.get(
            "hyper_parameters.optimizer.learning_rate")
        self.fc_sizes = self.config.get("hyper_parameters.fc_sizes")

    def create_feeds(self, is_infer=False):
        dense_input = paddle.static.data(
            name="dense_input",
            shape=[None, self.dense_input_dim],
            dtype="float32")

        sparse_input_ids = [
            paddle.static.data(
                name="C" + str(i), shape=[None, 1], dtype="int64")
            for i in range(1, self.sparse_inputs_slot)
        ]

        label = paddle.static.data(
            name="label", shape=[None, 1], dtype="int64")

        self._sparse_data_var = [label] + sparse_input_ids
        self._dense_data_var = [dense_input]

        feeds_list = [label] + sparse_input_ids + [dense_input]
        return feeds_list

    def net(self, input, is_infer=False):
        self.sparse_inputs = self._sparse_data_var[1:]
        self.dense_input = self._dense_data_var[0]
        self.label_input = self._sparse_data_var[0]
        sparse_number = self.sparse_inputs_slot - 1
        assert sparse_number == len(self.sparse_inputs)

        wide_deep_model = WideDeepLayer(
            self.sparse_feature_number, self.sparse_feature_dim,
            self.dense_input_dim, sparse_number, self.fc_sizes)

        pred = wide_deep_model(self.sparse_inputs, self.dense_input)

        predict_2d = paddle.concat(x=[1 - pred, pred], axis=1)

        self.predict = predict_2d

        auc, batch_auc, _ = paddle.static.layers.auc(input=self.predict,
                                                     label=self.label_input,
                                                     num_thresholds=2**12,
                                                     slide_steps=20)
        self.inference_target_var = auc
        if is_infer:
            fetch_dict = {'auc': auc}
            return fetch_dict

<<<<<<< HEAD
        cost = paddle.nn.functional.cross_entropy(
            input=predict_2d, label=self.label_input)
=======
        cost = paddle.nn.functional.log_loss(
            input=pred, label=paddle.cast(
                self.label_input, dtype="float32"))
>>>>>>> f25c8a77
        avg_cost = paddle.mean(x=cost)
        self._cost = avg_cost

        fetch_dict = {'cost': avg_cost, 'auc': auc}
        return fetch_dict

    def create_optimizer(self, strategy=None):
        optimizer = paddle.optimizer.Adam(
            learning_rate=self.learning_rate, lazy_mode=True)
        if strategy != None:
            import paddle.distributed.fleet as fleet
            optimizer = fleet.distributed_optimizer(optimizer, strategy)
        optimizer.minimize(self._cost)

    def infer_net(self, input):
        return self.net(input, is_infer=True)<|MERGE_RESOLUTION|>--- conflicted
+++ resolved
@@ -81,23 +81,18 @@
 
         self.predict = predict_2d
 
-        auc, batch_auc, _ = paddle.static.layers.auc(input=self.predict,
-                                                     label=self.label_input,
-                                                     num_thresholds=2**12,
-                                                     slide_steps=20)
+        auc, batch_auc, _ = paddle.static.auc(input=self.predict,
+                                              label=self.label_input,
+                                              num_thresholds=2**12,
+                                              slide_steps=20)
         self.inference_target_var = auc
         if is_infer:
             fetch_dict = {'auc': auc}
             return fetch_dict
 
-<<<<<<< HEAD
-        cost = paddle.nn.functional.cross_entropy(
-            input=predict_2d, label=self.label_input)
-=======
         cost = paddle.nn.functional.log_loss(
             input=pred, label=paddle.cast(
                 self.label_input, dtype="float32"))
->>>>>>> f25c8a77
         avg_cost = paddle.mean(x=cost)
         self._cost = avg_cost
 
