# Copyright (c) 2020 PaddlePaddle Authors. All Rights Reserved.
#
# Licensed under the Apache License, Version 2.0 (the "License");
# you may not use this file except in compliance with the License.
# You may obtain a copy of the License at
#
#     http://www.apache.org/licenses/LICENSE-2.0
#
# Unless required by applicable law or agreed to in writing, software
# distributed under the License is distributed on an "AS IS" BASIS,
# WITHOUT WARRANTIES OR CONDITIONS OF ANY KIND, either express or implied.
# See the License for the specific language governing permissions and
# limitations under the License.

import math
import paddle

from net import WideDeepLayer


class StaticModel():
    def __init__(self, config):
        self.cost = None
        self.config = config
        self._init_hyper_parameters()

    def _init_hyper_parameters(self):
        self.is_distributed = False
        self.distributed_embedding = False

        if self.config.get("hyper_parameters.distributed_embedding", 0) == 1:
            self.distributed_embedding = True

        self.sparse_feature_number = self.config.get(
            "hyper_parameters.sparse_feature_number")
        self.sparse_feature_dim = self.config.get(
            "hyper_parameters.sparse_feature_dim")
        self.sparse_inputs_slot = self.config.get(
            "hyper_parameters.sparse_inputs_slots")
        self.dense_input_dim = self.config.get(
            "hyper_parameters.dense_input_dim")
        self.learning_rate = self.config.get(
            "hyper_parameters.optimizer.learning_rate")
        self.fc_sizes = self.config.get("hyper_parameters.fc_sizes")

    def create_feeds(self, is_infer=False):
        dense_input = paddle.static.data(
            name="dense_input",
            shape=[None, self.dense_input_dim],
            dtype="float32")

        sparse_input_ids = [
            paddle.static.data(
                name="C" + str(i), shape=[None, 1], dtype="int64")
            for i in range(1, self.sparse_inputs_slot)
        ]

        label = paddle.static.data(
            name="label", shape=[None, 1], dtype="int64")

        self._sparse_data_var = [label] + sparse_input_ids
        self._dense_data_var = [dense_input]

        feeds_list = [label] + sparse_input_ids + [dense_input]
        return feeds_list

    def net(self, input, is_infer=False):
        self.sparse_inputs = self._sparse_data_var[1:]
        self.dense_input = self._dense_data_var[0]
        self.label_input = self._sparse_data_var[0]
        sparse_number = self.sparse_inputs_slot - 1
        assert sparse_number == len(self.sparse_inputs)

<<<<<<< HEAD
        dnn_model = WideDeepLayer(
=======
        wide_deep_model = WideDeepLayer(
>>>>>>> 39bc27c4
            self.sparse_feature_number, self.sparse_feature_dim,
            self.dense_input_dim, sparse_number, self.fc_sizes)

        pred = wide_deep_model(self.sparse_inputs, self.dense_input)

        predict_2d = paddle.concat(x=[1 - pred, pred], axis=1)

        self.predict = predict_2d

        auc, batch_auc, _ = paddle.static.auc(input=self.predict,
                                              label=self.label_input,
                                              num_thresholds=2**12,
                                              slide_steps=20)
        self.inference_target_var = auc
        if is_infer:
            fetch_dict = {'auc': auc}
            return fetch_dict

        cost = paddle.nn.functional.cross_entropy(
            input=raw_predict_2d, label=self.label_input)
        avg_cost = paddle.mean(x=cost)
        self._cost = avg_cost

        fetch_dict = {'cost': avg_cost, 'auc': auc}
        return fetch_dict

    def create_optimizer(self, strategy=None):
        optimizer = paddle.optimizer.Adam(
            learning_rate=self.learning_rate, lazy_mode=True)
        if strategy != None:
            import paddle.distributed.fleet as fleet
            optimizer = fleet.distributed_optimizer(optimizer, strategy)
        optimizer.minimize(self._cost)

    def infer_net(self, input):
        return self.net(input, is_infer=True)<|MERGE_RESOLUTION|>--- conflicted
+++ resolved
@@ -71,11 +71,7 @@
         sparse_number = self.sparse_inputs_slot - 1
         assert sparse_number == len(self.sparse_inputs)
 
-<<<<<<< HEAD
-        dnn_model = WideDeepLayer(
-=======
         wide_deep_model = WideDeepLayer(
->>>>>>> 39bc27c4
             self.sparse_feature_number, self.sparse_feature_dim,
             self.dense_input_dim, sparse_number, self.fc_sizes)
 
@@ -85,17 +81,17 @@
 
         self.predict = predict_2d
 
-        auc, batch_auc, _ = paddle.static.auc(input=self.predict,
-                                              label=self.label_input,
-                                              num_thresholds=2**12,
-                                              slide_steps=20)
+        auc, batch_auc, _ = paddle.static.layers.auc(input=self.predict,
+                                                     label=self.label_input,
+                                                     num_thresholds=2**12,
+                                                     slide_steps=20)
         self.inference_target_var = auc
         if is_infer:
             fetch_dict = {'auc': auc}
             return fetch_dict
 
         cost = paddle.nn.functional.cross_entropy(
-            input=raw_predict_2d, label=self.label_input)
+            input=predict_2d, label=self.label_input)
         avg_cost = paddle.mean(x=cost)
         self._cost = avg_cost
 
