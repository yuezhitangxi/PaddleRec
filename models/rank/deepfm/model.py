--- conflicted
+++ resolved
@@ -33,7 +33,6 @@
         # ------------------------- network input --------------------------
 
         num_field = envs.get_global_env("hyper_parameters.num_field", None, self._namespace)
-<<<<<<< HEAD
         
         raw_feat_idx = self._sparse_data_var[1]
         raw_feat_value = self._dense_data_var[0]
@@ -42,27 +41,6 @@
         feat_idx = raw_feat_idx
         feat_value = fluid.layers.reshape(raw_feat_value, [-1, num_field, 1])  # None * num_field * 1
        
-        #------------------------- first order term --------------------------
-=======
-        raw_feat_idx = fluid.data(name='feat_idx', shape=[None, num_field],
-                                  dtype='int64')  # None * num_field(defalut:39)
-        raw_feat_value = fluid.data(name='feat_value', shape=[None, num_field], dtype='float32')  # None * num_field
-        self.label = fluid.data(name='label', shape=[None, 1], dtype='float32')  # None * 1
-        feat_idx = fluid.layers.reshape(raw_feat_idx, [-1, 1])  # (None * num_field) * 1
-        feat_value = fluid.layers.reshape(raw_feat_value, [-1, num_field, 1])  # None * num_field * 1
-
-        # ------------------------- set _data_var --------------------------
-
-        self._data_var.append(raw_feat_idx)
-        self._data_var.append(raw_feat_value)
-        self._data_var.append(self.label)
-        if self._platform != "LINUX":
-            self._data_loader = fluid.io.DataLoader.from_generator(
-                feed_list=self._data_var, capacity=64, use_double_buffer=False, iterable=False)
-
-        # ------------------------- first order term --------------------------
->>>>>>> b11b8825
-
         reg = envs.get_global_env("hyper_parameters.reg", 1e-4, self._namespace)
         first_weights_re = fluid.embedding(
             input=feat_idx,
