#   Copyright (c) 2020 PaddlePaddle Authors. All Rights Reserved.
#
# Licensed under the Apache License, Version 2.0 (the "License");
# you may not use this file except in compliance with the License.
# You may obtain a copy of the License at
#
#     http://www.apache.org/licenses/LICENSE-2.0
#
# Unless required by applicable law or agreed to in writing, software
# distributed under the License is distributed on an "AS IS" BASIS,
# WITHOUT WARRANTIES OR CONDITIONS OF ANY KIND, either express or implied.
# See the License for the specific language governing permissions and
# limitations under the License.

import paddle.fluid as fluid

from paddlerec.core.utils import envs
from paddlerec.core.model import Model as ModelBase


class Model(ModelBase):
    def __init__(self, config):
        ModelBase.__init__(self, config)

    def xdeepfm_net(self):
        init_value_ = 0.1
        initer = fluid.initializer.TruncatedNormalInitializer(
            loc=0.0, scale=init_value_)

        is_distributed = True if envs.get_trainer() == "CtrTrainer" else False
        sparse_feature_number = envs.get_global_env("hyper_parameters.sparse_feature_number", None, self._namespace)
        sparse_feature_dim = envs.get_global_env("hyper_parameters.sparse_feature_dim", None, self._namespace)

        # ------------------------- network input --------------------------

        num_field = envs.get_global_env("hyper_parameters.num_field", None, self._namespace)
        raw_feat_idx = self._sparse_data_var[1]
        raw_feat_value = self._dense_data_var[0]
        self.label = self._sparse_data_var[0]

        feat_idx = raw_feat_idx
        feat_value = fluid.layers.reshape(raw_feat_value, [-1, num_field, 1])  # None * num_field * 1

        feat_embeddings = fluid.embedding(
            input=feat_idx,
            is_sparse=True,
            dtype='float32',
            size=[sparse_feature_number + 1, sparse_feature_dim],
            padding_idx=0,
            param_attr=fluid.ParamAttr(initializer=initer))
        feat_embeddings = fluid.layers.reshape(
            feat_embeddings,
            [-1, num_field, sparse_feature_dim])  # None * num_field * embedding_size
        feat_embeddings = feat_embeddings * feat_value  # None * num_field * embedding_size
<<<<<<< HEAD
        
=======

        # ------------------------- set _data_var --------------------------

        self._data_var.append(raw_feat_idx)
        self._data_var.append(raw_feat_value)
        self._data_var.append(self.label)
        if self._platform != "LINUX":
            self._data_loader = fluid.io.DataLoader.from_generator(
                feed_list=self._data_var, capacity=64, use_double_buffer=False, iterable=False)

>>>>>>> b11b8825
        # -------------------- linear  --------------------

        weights_linear = fluid.embedding(
            input=feat_idx,
            is_sparse=True,
            dtype='float32',
            size=[sparse_feature_number + 1, 1],
            padding_idx=0,
            param_attr=fluid.ParamAttr(initializer=initer))
        weights_linear = fluid.layers.reshape(
            weights_linear, [-1, num_field, 1])  # None * num_field * 1
        b_linear = fluid.layers.create_parameter(
            shape=[1],
            dtype='float32',
            default_initializer=fluid.initializer.ConstantInitializer(value=0))
        y_linear = fluid.layers.reduce_sum(
            (weights_linear * feat_value), 1) + b_linear

        # -------------------- CIN  --------------------

        layer_sizes_cin = envs.get_global_env("hyper_parameters.layer_sizes_cin", None, self._namespace)
        Xs = [feat_embeddings]
        last_s = num_field
        for s in layer_sizes_cin:
            # calculate Z^(k+1) with X^k and X^0
            X_0 = fluid.layers.reshape(
                fluid.layers.transpose(Xs[0], [0, 2, 1]),
                [-1, sparse_feature_dim, num_field,
                 1])  # None, embedding_size, num_field, 1
            X_k = fluid.layers.reshape(
                fluid.layers.transpose(Xs[-1], [0, 2, 1]),
                [-1, sparse_feature_dim, 1, last_s])  # None, embedding_size, 1, last_s
            Z_k_1 = fluid.layers.matmul(
                X_0, X_k)  # None, embedding_size, num_field, last_s

            # compresses Z^(k+1) to X^(k+1)
            Z_k_1 = fluid.layers.reshape(Z_k_1, [
                -1, sparse_feature_dim, last_s * num_field
            ])  # None, embedding_size, last_s*num_field
            Z_k_1 = fluid.layers.transpose(
                Z_k_1, [0, 2, 1])  # None, s*num_field, embedding_size
            Z_k_1 = fluid.layers.reshape(
                Z_k_1, [-1, last_s * num_field, 1, sparse_feature_dim]
            )  # None, last_s*num_field, 1, embedding_size  (None, channal_in, h, w) 
            X_k_1 = fluid.layers.conv2d(
                Z_k_1,
                num_filters=s,
                filter_size=(1, 1),
                act=None,
                bias_attr=False,
                param_attr=fluid.ParamAttr(
                    initializer=initer))  # None, s, 1, embedding_size
            X_k_1 = fluid.layers.reshape(
                X_k_1, [-1, s, sparse_feature_dim])  # None, s, embedding_size

            Xs.append(X_k_1)
            last_s = s

        # sum pooling
        y_cin = fluid.layers.concat(Xs[1:],
                                    1)  # None, (num_field++), embedding_size
        y_cin = fluid.layers.reduce_sum(y_cin, -1)  # None, (num_field++)
        y_cin = fluid.layers.fc(input=y_cin,
                                size=1,
                                act=None,
                                param_attr=fluid.ParamAttr(initializer=initer),
                                bias_attr=None)
        y_cin = fluid.layers.reduce_sum(y_cin, dim=-1, keep_dim=True)

        # -------------------- DNN --------------------

        layer_sizes_dnn = envs.get_global_env("hyper_parameters.layer_sizes_dnn", None, self._namespace)
        act = envs.get_global_env("hyper_parameters.act", None, self._namespace)
        y_dnn = fluid.layers.reshape(feat_embeddings,
                                     [-1, num_field * sparse_feature_dim])
        for s in layer_sizes_dnn:
            y_dnn = fluid.layers.fc(input=y_dnn,
                                    size=s,
                                    act=act,
                                    param_attr=fluid.ParamAttr(initializer=initer),
                                    bias_attr=None)
        y_dnn = fluid.layers.fc(input=y_dnn,
                                size=1,
                                act=None,
                                param_attr=fluid.ParamAttr(initializer=initer),
                                bias_attr=None)

        # ------------------- xDeepFM ------------------

        self.predict = fluid.layers.sigmoid(y_linear + y_cin + y_dnn)

    def train_net(self):
        self.xdeepfm_net()

        cost = fluid.layers.log_loss(input=self.predict, label=fluid.layers.cast(self.label, "float32"), epsilon=0.0000001)
        batch_cost = fluid.layers.reduce_mean(cost)
        self._cost = batch_cost

        # for auc
        predict_2d = fluid.layers.concat([1 - self.predict, self.predict], 1)
        label_int = fluid.layers.cast(self.label, 'int64')
        auc_var, batch_auc_var, _ = fluid.layers.auc(input=predict_2d,
                                                     label=label_int,
                                                     slide_steps=0)
        self._metrics["AUC"] = auc_var
        self._metrics["BATCH_AUC"] = batch_auc_var

    def optimizer(self):
        learning_rate = envs.get_global_env("hyper_parameters.learning_rate", None, self._namespace)
        optimizer = fluid.optimizer.Adam(learning_rate, lazy_mode=True)
        return optimizer

    def infer_net(self, parameter_list):
        self.xdeepfm_net()<|MERGE_RESOLUTION|>--- conflicted
+++ resolved
@@ -52,20 +52,7 @@
             feat_embeddings,
             [-1, num_field, sparse_feature_dim])  # None * num_field * embedding_size
         feat_embeddings = feat_embeddings * feat_value  # None * num_field * embedding_size
-<<<<<<< HEAD
-        
-=======
 
-        # ------------------------- set _data_var --------------------------
-
-        self._data_var.append(raw_feat_idx)
-        self._data_var.append(raw_feat_value)
-        self._data_var.append(self.label)
-        if self._platform != "LINUX":
-            self._data_loader = fluid.io.DataLoader.from_generator(
-                feed_list=self._data_var, capacity=64, use_double_buffer=False, iterable=False)
-
->>>>>>> b11b8825
         # -------------------- linear  --------------------
 
         weights_linear = fluid.embedding(
