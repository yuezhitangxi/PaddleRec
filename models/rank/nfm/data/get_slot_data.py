#   Copyright (c) 2020 PaddlePaddle Authors. All Rights Reserved.
#
# Licensed under the Apache License, Version 2.0 (the "License");
# you may not use this file except in compliance with the License.
# You may obtain a copy of the License at
#
#     http://www.apache.org/licenses/LICENSE-2.0
#
# Unless required by applicable law or agreed to in writing, software
# distributed under the License is distributed on an "AS IS" BASIS,
# WITHOUT WARRANTIES OR CONDITIONS OF ANY KIND, either express or implied.
# See the License for the specific language governing permissions and
# limitations under the License.

from paddlerec.core.utils import envs
import paddle.fluid.incubate.data_generator as dg
try:
    import cPickle as pickle
except ImportError:
    import pickle


class Reader(dg.MultiSlotDataGenerator):
    def __init__(self, config):
        dg.MultiSlotDataGenerator.__init__(self)
        _config = envs.load_yaml(config)

    def init(self):
        self.cont_min_ = [0, -3, 0, 0, 0, 0, 0, 0, 0, 0, 0, 0, 0]
        self.cont_max_ = [
            5775, 257675, 65535, 969, 23159456, 431037, 56311, 6047, 29019, 46,
            231, 4008, 7393
        ]
        self.cont_diff_ = [
            self.cont_max_[i] - self.cont_min_[i]
            for i in range(len(self.cont_min_))
        ]
        self.continuous_range_ = range(1, 14)
        self.categorical_range_ = range(14, 40)
        # load preprocessed feature dict
        self.feat_dict_name = "sample_data/feat_dict_10.pkl2"
        self.feat_dict_ = pickle.load(open(self.feat_dict_name, 'rb'))

    def _process_line(self, line):
        features = line.rstrip('\n').split('\t')
        feat_idx = []
        feat_value = []
        for idx in self.continuous_range_:
            if features[idx] == '':
                feat_idx.append(0)
                feat_value.append(0.0)
            else:
                feat_idx.append(self.feat_dict_[idx])
                feat_value.append(
                    (float(features[idx]) - self.cont_min_[idx - 1]) /
                    self.cont_diff_[idx - 1])
        for idx in self.categorical_range_:
            if features[idx] == '' or features[idx] not in self.feat_dict_:
                feat_idx.append(0)
                feat_value.append(0.0)
            else:
                feat_idx.append(self.feat_dict_[features[idx]])
                feat_value.append(1.0)
        label = [int(features[0])]
        return feat_idx, feat_value, label

    def generate_sample(self, line):
        """
        Read the data line by line and process it as a dictionary
        """

        def data_iter():
            feat_idx, feat_value, label = self._process_line(line)
            s = ""
            for i in [('feat_idx', feat_idx), ('feat_value', feat_value),
                      ('label', label)]:
                k = i[0]
                v = i[1]
                for j in v:
                    s += " " + k + ":" + str(j)
<<<<<<< HEAD
=======
            print(s.strip())
>>>>>>> 8404c7af
            yield None

        return data_iter


reader = Reader("../config.yaml")
reader.init()
reader.run_from_stdin()<|MERGE_RESOLUTION|>--- conflicted
+++ resolved
@@ -78,10 +78,7 @@
                 v = i[1]
                 for j in v:
                     s += " " + k + ":" + str(j)
-<<<<<<< HEAD
-=======
             print(s.strip())
->>>>>>> 8404c7af
             yield None
 
         return data_iter
