--- conflicted
+++ resolved
@@ -55,13 +55,8 @@
 
         self.net_input = None
         self.loss = None
-<<<<<<< HEAD
     
     def _create_embedding_input(self):
-=======
-
-    def _create_embedding_input(self, data_dict):
->>>>>>> b11b8825
         # sparse embedding
         sparse_emb_dict = OrderedDict()
         for var in self.sparse_inputs:
@@ -118,21 +113,9 @@
 
     def train_net(self):
         self.init_network()
-<<<<<<< HEAD
         
         self.net_input = self._create_embedding_input()
         
-=======
-        self.target_input = fluid.data(
-            name='label', shape=[None, 1], dtype='float32')
-        data_dict = OrderedDict()
-        for feat_name in self.feat_dims_dict:
-            data_dict[feat_name] = fluid.data(
-                name=feat_name, shape=[None, 1], dtype='float32')
-
-        self.net_input = self._create_embedding_input(data_dict)
-
->>>>>>> b11b8825
         deep_out = self._deep_net(self.net_input, self.dnn_hidden_units, self.dnn_use_bn, False)
 
         cross_out, l2_reg_cross_loss = self._cross_net(self.net_input,
@@ -150,11 +133,7 @@
             input=prob_2d, label=label_int, slide_steps=0)
         self._metrics["AUC"] = auc_var
         self._metrics["BATCH_AUC"] = batch_auc_var
-<<<<<<< HEAD
         
-=======
-
->>>>>>> b11b8825
         # logloss
         logloss = fluid.layers.log_loss(self.prob, fluid.layers.cast(self.target_input, dtype='float32'))
         self.avg_logloss = fluid.layers.reduce_mean(logloss)
