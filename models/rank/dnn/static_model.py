# Copyright (c) 2020 PaddlePaddle Authors. All Rights Reserved.
#
# Licensed under the Apache License, Version 2.0 (the "License");
# you may not use this file except in compliance with the License.
# You may obtain a copy of the License at
#
#     http://www.apache.org/licenses/LICENSE-2.0
#
# Unless required by applicable law or agreed to in writing, software
# distributed under the License is distributed on an "AS IS" BASIS,
# WITHOUT WARRANTIES OR CONDITIONS OF ANY KIND, either express or implied.
# See the License for the specific language governing permissions and
# limitations under the License.

import math
import paddle

from net import DNNLayer


class StaticModel():
    def __init__(self, config):
        self.cost = None
        self.infer_target_var = None
        self.config = config
        self._init_hyper_parameters()

    def _init_hyper_parameters(self):
        self.is_distributed = False
        self.distributed_embedding = False

        if self.config.get("hyper_parameters.distributed_embedding", 0) == 1:
            self.distributed_embedding = True

        self.sparse_feature_number = self.config.get(
            "hyper_parameters.sparse_feature_number")
        self.sparse_feature_dim = self.config.get(
            "hyper_parameters.sparse_feature_dim")
        self.sparse_inputs_slot = self.config.get(
            "hyper_parameters.sparse_inputs_slots")
        self.dense_input_dim = self.config.get(
            "hyper_parameters.dense_input_dim")
        self.learning_rate = self.config.get(
            "hyper_parameters.optimizer.learning_rate")
        self.fc_sizes = self.config.get("hyper_parameters.fc_sizes")

    def create_feeds(self, is_infer=False):
        dense_input = paddle.static.data(
            name="dense_input",
            shape=[None, self.dense_input_dim],
            dtype="float32")

        sparse_input_ids = [
            paddle.static.data(
                name="C" + str(i), shape=[None, 1], dtype="int64")
            for i in range(1, self.sparse_inputs_slot)
        ]

        label = paddle.static.data(
            name="label", shape=[None, 1], dtype="int64")

        self._sparse_data_var = [label] + sparse_input_ids
        self._dense_data_var = [dense_input]

        feeds_list = [label] + sparse_input_ids + [dense_input]
        return feeds_list

    def net(self, input, is_infer=False):
        self.sparse_inputs = self._sparse_data_var[1:]
        self.dense_input = self._dense_data_var[0]
        self.label_input = self._sparse_data_var[0]
        sparse_number = self.sparse_inputs_slot - 1
        assert sparse_number == len(
            self.sparse_inputs
        ), "sparse_number is {}, sparse_inputs size is {}".format(
            sparse_number, len(self.sparse_inputs))

        dnn_model = DNNLayer(self.sparse_feature_number,
                             self.sparse_feature_dim, self.dense_input_dim,
                             sparse_number, self.fc_sizes)

        raw_predict_2d = dnn_model(self.sparse_inputs, self.dense_input)

        predict_2d = paddle.nn.functional.softmax(raw_predict_2d)

        self.predict = predict_2d

        auc, batch_auc, _ = paddle.fluid.layers.auc(input=self.predict,
                                                    label=self.label_input,
                                                    num_thresholds=2**12,
                                                    slide_steps=20)
<<<<<<< HEAD
        self.infer_target_var = auc
=======
        self.inference_target_var = auc
>>>>>>> 752ab30a
        if is_infer:
            fetch_dict = {'auc': auc}
            return fetch_dict

        cost = paddle.nn.functional.cross_entropy(
            input=raw_predict_2d, label=self.label_input)
        avg_cost = paddle.mean(x=cost)
        self._cost = avg_cost

        fetch_dict = {'cost': avg_cost, 'auc': auc}
        return fetch_dict

    def create_optimizer(self, strategy=None):
<<<<<<< HEAD
        optimizer = paddle.optimizer.Adam(self.learning_rate, lazy_mode=True)
=======
        optimizer = paddle.optimizer.Adam(
            learning_rate=self.learning_rate, lazy_mode=True)
>>>>>>> 752ab30a
        if strategy != None:
            import paddle.distributed.fleet as fleet
            optimizer = fleet.distributed_optimizer(optimizer, strategy)
        optimizer.minimize(self._cost)

    def infer_net(self, input):
        return self.net(input, is_infer=True)<|MERGE_RESOLUTION|>--- conflicted
+++ resolved
@@ -89,11 +89,7 @@
                                                     label=self.label_input,
                                                     num_thresholds=2**12,
                                                     slide_steps=20)
-<<<<<<< HEAD
-        self.infer_target_var = auc
-=======
         self.inference_target_var = auc
->>>>>>> 752ab30a
         if is_infer:
             fetch_dict = {'auc': auc}
             return fetch_dict
@@ -107,12 +103,8 @@
         return fetch_dict
 
     def create_optimizer(self, strategy=None):
-<<<<<<< HEAD
-        optimizer = paddle.optimizer.Adam(self.learning_rate, lazy_mode=True)
-=======
         optimizer = paddle.optimizer.Adam(
             learning_rate=self.learning_rate, lazy_mode=True)
->>>>>>> 752ab30a
         if strategy != None:
             import paddle.distributed.fleet as fleet
             optimizer = fleet.distributed_optimizer(optimizer, strategy)
