#   Copyright (c) 2020 PaddlePaddle Authors. All Rights Reserved.
#
# Licensed under the Apache License, Version 2.0 (the "License");
# you may not use this file except in compliance with the License.
# You may obtain a copy of the License at
#
#     http://www.apache.org/licenses/LICENSE-2.0
#
# Unless required by applicable law or agreed to in writing, software
# distributed under the License is distributed on an "AS IS" BASIS,
# WITHOUT WARRANTIES OR CONDITIONS OF ANY KIND, either express or implied.
# See the License for the specific language governing permissions and
# limitations under the License.

from paddlerec.core.utils import envs
import paddle.fluid.incubate.data_generator as dg

try:
    import cPickle as pickle
except ImportError:
    import pickle


class Reader(dg.MultiSlotDataGenerator):
    def __init__(self, config):
        dg.MultiSlotDataGenerator.__init__(self)
        _config = envs.load_yaml(config)

    def init(self):
        self.cont_min_ = [0, -3, 0, 0, 0, 0, 0, 0, 0, 0, 0, 0, 0]
        self.cont_max_ = [
            5775, 257675, 65535, 969, 23159456, 431037, 56311, 6047, 29019, 46,
            231, 4008, 7393
        ]
        self.cont_diff_ = [
            self.cont_max_[i] - self.cont_min_[i]
            for i in range(len(self.cont_min_))
        ]
        self.continuous_range_ = range(1, 14)
        self.categorical_range_ = range(14, 40)
        # load preprocessed feature dict
        self.feat_dict_name = "sample_data/feat_dict_10.pkl2"
        self.feat_dict_ = pickle.load(open(self.feat_dict_name, 'rb'))

    def _process_line(self, line):
        features = line.rstrip('\n').split('\t')
        feat_idx = []
        feat_value = []
        for idx in self.continuous_range_:
            if features[idx] == '':
                feat_idx.append(0)
                feat_value.append(0.0)
            else:
                feat_idx.append(self.feat_dict_[idx])
                feat_value.append(
                    (float(features[idx]) - self.cont_min_[idx - 1]) /
                    self.cont_diff_[idx - 1])
        for idx in self.categorical_range_:
            if features[idx] == '' or features[idx] not in self.feat_dict_:
                feat_idx.append(0)
                feat_value.append(0.0)
            else:
                feat_idx.append(self.feat_dict_[features[idx]])
                feat_value.append(1.0)
        label = [int(features[0])]
        return feat_idx, feat_value, label

    def generate_sample(self, line):
        """
        Read the data line by line and process it as a dictionary
        """

        def data_iter():
            feat_idx, feat_value, label = self._process_line(line)
            s = ""
            for i in [('feat_idx', feat_idx), ('feat_value', feat_value),
                      ('label', label)]:
                k = i[0]
                v = i[1]
                for j in v:
                    s += " " + k + ":" + str(j)
<<<<<<< HEAD
=======
            print(s.strip())
>>>>>>> 8404c7af
            yield None

        return data_iter


reader = Reader(
    "../config.yaml")  # run this file in original folder to find config.yaml
reader.init()
reader.run_from_stdin()<|MERGE_RESOLUTION|>--- conflicted
+++ resolved
@@ -79,10 +79,7 @@
                 v = i[1]
                 for j in v:
                     s += " " + k + ":" + str(j)
-<<<<<<< HEAD
-=======
             print(s.strip())
->>>>>>> 8404c7af
             yield None
 
         return data_iter
