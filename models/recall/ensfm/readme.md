--- conflicted
+++ resolved
@@ -66,13 +66,8 @@
 | :------| :------ |:------ | :------ | :------| :------ | 
 | ENSFM | 0.058 | 0.1 | 512 | 500 | 约2分钟 |
 
-<<<<<<< HEAD
-1. 确认您当前所在目录为PaddleRec/models/recall/ensfm  
-2. 进入Paddlerec/datasets/ml-1m_ensfm
-=======
 1. 确认您当前所在目录为`PaddleRec/models/recall/ensfm`  
 2. 进入`Paddlerec/datasets/ml-1m_ensfm`
->>>>>>> 39869467
 3. 执行该脚本，会从国内源的服务器上下载我们预处理完成的movielens全量数据集，并解压到指定文件夹。
 
 ``` bash
