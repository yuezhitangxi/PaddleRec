# Copyright (c) 2020 PaddlePaddle Authors. All Rights Reserved.
#
# Licensed under the Apache License, Version 2.0 (the "License");
# you may not use this file except in compliance with the License.
# You may obtain a copy of the License at
#
#     http://www.apache.org/licenses/LICENSE-2.0
#
# Unless required by applicable law or agreed to in writing, software
# distributed under the License is distributed on an "AS IS" BASIS,
# WITHOUT WARRANTIES OR CONDITIONS OF ANY KIND, either express or implied.
# See the License for the specific language governing permissions and
# limitations under the License.

import os
import subprocess
import sys
import argparse
import tempfile
import warnings

import copy
from paddlerec.core.factory import TrainerFactory
from paddlerec.core.utils import envs
from paddlerec.core.utils import util
from paddlerec.core.utils import validation

engines = {}
device = ["CPU", "GPU"]

engine_choices = ["TRAIN", "INFER", "LOCAL_CLUSTER_TRAIN", "CLUSTER_TRAIN"]


def engine_registry():
    engines["TRANSPILER"] = {}
    engines["PSLIB"] = {}

<<<<<<< HEAD
    engines["TRANSPILER"]["SINGLE"] = single_engine
    engines["TRANSPILER"]["LOCAL_CLUSTER"] = local_cluster_engine
    engines["TRANSPILER"]["CLUSTER"] = cluster_engine
    engines["TRANSPILER"]["ONLINE_LEARNING"] = online_learning

    engines["PSLIB"]["SINGLE"] = local_mpi_engine
    engines["PSLIB"]["LOCAL_CLUSTER"] = local_mpi_engine
=======
    engines["TRANSPILER"]["TRAIN"] = single_train_engine
    engines["TRANSPILER"]["INFER"] = single_infer_engine
    engines["TRANSPILER"]["LOCAL_CLUSTER_TRAIN"] = local_cluster_engine
    engines["TRANSPILER"]["CLUSTER_TRAIN"] = cluster_engine
    engines["PSLIB"]["TRAIN"] = local_mpi_engine
    engines["PSLIB"]["LOCAL_CLUSTER_TRAIN"] = local_mpi_engine
    engines["PSLIB"]["CLUSTER_TRAIN"] = cluster_mpi_engine
>>>>>>> 1a2cafdc
    engines["PSLIB"]["CLUSTER"] = cluster_mpi_engine


def get_inters_from_yaml(file, filters):
    _envs = envs.load_yaml(file)
    flattens = envs.flatten_environs(_envs)
    inters = {}
    for k, v in flattens.items():
        for f in filters:
            if k.startswith(f):
                inters[k] = v
    return inters


def get_all_inters_from_yaml(file, filters):
    _envs = envs.load_yaml(file)
    all_flattens = {}

    def fatten_env_namespace(namespace_nests, local_envs):
        for k, v in local_envs.items():
            if isinstance(v, dict):
                nests = copy.deepcopy(namespace_nests)
                nests.append(k)
                fatten_env_namespace(nests, v)
            elif (k == "dataset" or k == "phase" or
                  k == "runner") and isinstance(v, list):
                for i in v:
                    if i.get("name") is None:
                        raise ValueError("name must be in dataset list. ", v)
                    nests = copy.deepcopy(namespace_nests)
                    nests.append(k)
                    nests.append(i["name"])
                    fatten_env_namespace(nests, i)
            else:
                global_k = ".".join(namespace_nests + [k])
                all_flattens[global_k] = v

    fatten_env_namespace([], _envs)
    ret = {}
    for k, v in all_flattens.items():
        for f in filters:
            if k.startswith(f):
                ret[k] = v
    return ret


def get_modes(running_config):
    if not isinstance(running_config, dict):
        raise ValueError("get_modes arguments must be [dict]")

    modes = running_config.get("mode")
    if not modes:
        raise ValueError("yaml mast have config: mode")

    if isinstance(modes, str):
        modes = [modes]

    return modes


def get_engine(args, running_config, mode):
    transpiler = get_transpiler()

    engine_class = ".".join(["runner", mode, "class"])
    engine_device = ".".join(["runner", mode, "device"])
    device_gpu_choices = ".".join(["runner", mode, "selected_gpus"])

    engine = running_config.get(engine_class, None)
    if engine is None:
        raise ValueError("not find {} in engine_class , please check".format(
            engine))
    device = running_config.get(engine_device, None)

    engine = engine.upper()
    device = device.upper()

    if device is None:
        print("not find device be specified in yaml, set CPU as default")
        device = "CPU"

    if device == "GPU":
        selected_gpus = running_config.get(device_gpu_choices, None)

        if selected_gpus is None:
            print(
                "not find selected_gpus be specified in yaml, set `0` as default"
            )
            selected_gpus = "0"
        else:
            print("selected_gpus {} will be specified for running".format(
                selected_gpus))

        selected_gpus_num = len(selected_gpus.split(","))
        if selected_gpus_num > 1:
            engine = "LOCAL_CLUSTER_TRAIN"

    if engine not in engine_choices:
        raise ValueError("{} can only be chosen in {}".format(engine_class,
                                                              engine_choices))

    run_engine = engines[transpiler].get(engine, None)
    return run_engine


def get_transpiler():
    FNULL = open(os.devnull, 'w')
    cmd = [
        "python", "-c",
        "import paddle.fluid as fluid; fleet_ptr = fluid.core.Fleet(); [fleet_ptr.copy_table_by_feasign(10, 10, [2020, 1010])];"
    ]
    proc = subprocess.Popen(cmd, stdout=FNULL, stderr=FNULL, cwd=os.getcwd())
    ret = proc.wait()
    if ret == -11:
        return "PSLIB"
    else:
        return "TRANSPILER"


def set_runtime_envs(cluster_envs, engine_yaml):
    if cluster_envs is None:
        cluster_envs = {}

    envs.set_runtime_environs(cluster_envs)

    need_print = {}
    for k, v in os.environ.items():
        if k.startswith("train.trainer."):
            need_print[k] = v

    print(envs.pretty_print_envs(need_print, ("Runtime Envs", "Value")))


def single_train_engine(args):
    run_extras = get_all_inters_from_yaml(args.model, ["runner."])
    mode = envs.get_runtime_environ("mode")
    trainer_class = ".".join(["runner", mode, "trainer_class"])
    fleet_class = ".".join(["runner", mode, "fleet_mode"])
    device_class = ".".join(["runner", mode, "device"])
    selected_gpus_class = ".".join(["runner", mode, "selected_gpus"])

    trainer = run_extras.get(trainer_class, "GeneralTrainer")
    fleet_mode = run_extras.get(fleet_class, "ps")
    device = run_extras.get(device_class, "cpu")
    selected_gpus = run_extras.get(selected_gpus_class, "0")
    executor_mode = "train"

    single_envs = {}

    if device.upper() == "GPU":
        selected_gpus_num = len(selected_gpus.split(","))
        if selected_gpus_num != 1:
            raise ValueError(
                "Single Mode Only Support One GPU, Set Local Cluster Mode to use Multi-GPUS"
            )

        single_envs["selsected_gpus"] = selected_gpus
        single_envs["FLAGS_selected_gpus"] = selected_gpus

    single_envs["train.trainer.trainer"] = trainer
    single_envs["fleet_mode"] = fleet_mode
    single_envs["train.trainer.executor_mode"] = executor_mode
    single_envs["train.trainer.threads"] = "2"
    single_envs["train.trainer.platform"] = envs.get_platform()
    single_envs["train.trainer.engine"] = "single"

    set_runtime_envs(single_envs, args.model)
    trainer = TrainerFactory.create(args.model)
    return trainer


def single_infer_engine(args):
    run_extras = get_all_inters_from_yaml(args.model, ["runner."])

    mode = envs.get_runtime_environ("mode")
    trainer_class = ".".join(["runner", mode, "trainer_class"])
    fleet_class = ".".join(["runner", mode, "fleet_mode"])
    device_class = ".".join(["runner", mode, "device"])
    selected_gpus_class = ".".join(["runner", mode, "selected_gpus"])

    epochs_class = ".".join(["runner", mode, "epochs"])
    epochs = run_extras.get(epochs_class, 1)
    if epochs > 1:
        warnings.warn(
            "It makes no sense to predict the same model for multiple epochs",
            category=UserWarning,
            stacklevel=2)

    trainer = run_extras.get(trainer_class, "GeneralTrainer")
    fleet_mode = run_extras.get(fleet_class, "ps")
    device = run_extras.get(device_class, "cpu")
    selected_gpus = run_extras.get(selected_gpus_class, "0")
    executor_mode = "infer"

    single_envs = {}

    if device.upper() == "GPU":
        selected_gpus_num = len(selected_gpus.split(","))
        if selected_gpus_num != 1:
            raise ValueError(
                "Single Mode Only Support One GPU, Set Local Cluster Mode to use Multi-GPUS"
            )

        single_envs["selsected_gpus"] = selected_gpus
        single_envs["FLAGS_selected_gpus"] = selected_gpus

    single_envs["train.trainer.trainer"] = trainer
    single_envs["train.trainer.executor_mode"] = executor_mode
    single_envs["fleet_mode"] = fleet_mode
    single_envs["train.trainer.threads"] = "2"
    single_envs["train.trainer.platform"] = envs.get_platform()
    single_envs["train.trainer.engine"] = "single"

    set_runtime_envs(single_envs, args.model)
    trainer = TrainerFactory.create(args.model)
    return trainer

def online_learning(args):
    trainer = "OnlineLearningTrainer"
    single_envs = {}
    single_envs["train.trainer.trainer"] = trainer
    single_envs["train.trainer.threads"] = "2"
    single_envs["train.trainer.engine"] = "online_learning"
    single_envs["train.trainer.platform"] = envs.get_platform()
    print("use {} engine to run model: {}".format(trainer, args.model))

    set_runtime_envs(single_envs, args.model)
    trainer = TrainerFactory.create(args.model)
    return trainer


def cluster_engine(args):
    def master():
        from paddlerec.core.engine.cluster.cluster import ClusterEngine

        # Get fleet_mode & device
        run_extras = get_all_inters_from_yaml(args.model, ["runner."])
        mode = envs.get_runtime_environ("mode")
        fleet_class = ".".join(["runner", mode, "fleet_mode"])
        device_class = ".".join(["runner", mode, "device"])
        fleet_mode = run_extras.get(fleet_class, "ps")
        device = run_extras.get(device_class, "cpu")
        device = device.upper()
        fleet_mode = fleet_mode.upper()

        if fleet_mode == "COLLECTIVE" and device != "GPU":
            raise ValueError("COLLECTIVE can not be used without GPU")

        # Get Thread nums
        model_envs = envs.load_yaml(args.model)
        phases_class = ".".join(["runner", mode, "phases"])
        phase_names = run_extras.get(phases_class)
        phases = []
        all_phases = model_envs.get("phase")
        if phase_names is None:
            phases = all_phases
        else:
            for phase in all_phases:
                if phase["name"] in phase_names:
                    phases.append(phase)

        thread_num = []
        for phase in phases:
            thread_num.append(int(phase["thread_num"]))
        max_thread_num = max(thread_num)

        backend_envs = envs.load_yaml(args.backend)
        flattens = envs.flatten_environs(backend_envs, "_")
        flattens["engine_role"] = "MASTER"
        flattens["engine_mode"] = envs.get_runtime_environ("mode")
        flattens["engine_run_config"] = args.model
        flattens["max_thread_num"] = max_thread_num
        flattens["fleet_mode"] = fleet_mode
        flattens["device"] = device
        flattens["backend_yaml"] = args.backend
        envs.set_runtime_environs(flattens)

        launch = ClusterEngine(None, args.model)
        return launch

    def worker(mode):
        if not mode:
            raise ValueError("mode: {} can not be recognized")
        from paddlerec.core.engine.cluster.cluster import ClusterEngine

        run_extras = get_all_inters_from_yaml(args.model, ["runner."])

        trainer_class = ".".join(["runner", mode, "trainer_class"])
        fleet_class = ".".join(["runner", mode, "fleet_mode"])
        device_class = ".".join(["runner", mode, "device"])
        strategy_class = ".".join(["runner", mode, "distribute_strategy"])
        trainer = run_extras.get(trainer_class, "GeneralTrainer")
        fleet_mode = run_extras.get(fleet_class, "ps")
        device = run_extras.get(device_class, "cpu")
        distributed_strategy = run_extras.get(strategy_class, "async")
        executor_mode = "train"

        device = device.upper()
        fleet_mode = fleet_mode.upper()
        if fleet_mode == "COLLECTIVE" and device != "GPU":
            raise ValueError("COLLECTIVE can not be used without GPU")

        cluster_envs = {}

        cluster_envs["fleet_mode"] = fleet_mode
        cluster_envs["engine_role"] = "WORKER"
        cluster_envs["train.trainer.trainer"] = trainer
        cluster_envs["train.trainer.engine"] = "cluster"
        cluster_envs["train.trainer.executor_mode"] = executor_mode
        cluster_envs["train.trainer.strategy"] = distributed_strategy
        cluster_envs["train.trainer.threads"] = envs.get_runtime_environ(
            "CPU_NUM")
        cluster_envs["train.trainer.platform"] = envs.get_platform()
        print("launch {} engine with cluster to with model: {}".format(
            trainer, args.model))

        set_runtime_envs(cluster_envs, args.model)
        launch = ClusterEngine(None, args.model)
        return launch

    role = os.getenv("PADDLE_PADDLEREC_ROLE", "MASTER")

    if role == "WORKER":
        mode = os.getenv("mode", None)
        return worker(mode)
    else:
        return master()


def cluster_mpi_engine(args):
    print("launch cluster engine with cluster to run model: {}".format(
        args.model))

    cluster_envs = {}
    cluster_envs["train.trainer.trainer"] = "CtrCodingTrainer"
    cluster_envs["train.trainer.platform"] = envs.get_platform()

    set_runtime_envs(cluster_envs, args.model)

    trainer = TrainerFactory.create(args.model)
    return trainer


def local_cluster_engine(args):
    def get_worker_num(run_extras, workers):
        _envs = envs.load_yaml(args.model)
        mode = envs.get_runtime_environ("mode")
        workspace = envs.get_runtime_environ("workspace")
        phases_class = ".".join(["runner", mode, "phases"])
        phase_names = run_extras.get(phases_class)
        phases = []
        all_phases = _envs.get("phase")
        if phase_names is None:
            phases = all_phases
        else:
            for phase in all_phases:
                if phase["name"] in phase_names:
                    phases.append(phase)

        dataset_names = []
        for phase in phases:
            dataset_names.append(phase["dataset_name"])

        datapaths = []
        for dataset in _envs.get("dataset"):
            if dataset["name"] in dataset_names:
                datapaths.append(dataset["data_path"])

        if not datapaths:
            raise ValueError("data path must exist for training/inference")

        datapaths = [
            envs.workspace_adapter_by_specific(path, workspace)
            for path in datapaths
        ]

        all_workers = [len(os.listdir(path)) for path in datapaths]
        all_workers.append(workers)
        max_worker_num = min(all_workers)

        if max_worker_num >= workers:
            return workers

        print(
            "phases do not have enough datas for training, set worker/gpu cards num from {} to {}".
            format(workers, max_worker_num))

        return max_worker_num

    from paddlerec.core.engine.local_cluster import LocalClusterEngine

    run_extras = get_all_inters_from_yaml(args.model, ["runner."])
    mode = envs.get_runtime_environ("mode")
    trainer_class = ".".join(["runner", mode, "trainer_class"])
    fleet_class = ".".join(["runner", mode, "fleet_mode"])
    device_class = ".".join(["runner", mode, "device"])
    selected_gpus_class = ".".join(["runner", mode, "selected_gpus"])
    strategy_class = ".".join(["runner", mode, "distribute_strategy"])
    worker_class = ".".join(["runner", mode, "worker_num"])
    server_class = ".".join(["runner", mode, "server_num"])

    trainer = run_extras.get(trainer_class, "GeneralTrainer")
    fleet_mode = run_extras.get(fleet_class, "ps")
    device = run_extras.get(device_class, "cpu")
    selected_gpus = run_extras.get(selected_gpus_class, "0")
    distributed_strategy = run_extras.get(strategy_class, "async")
    executor_mode = "train"

    worker_num = run_extras.get(worker_class, 1)
    server_num = run_extras.get(server_class, 1)

    device = device.upper()
    fleet_mode = fleet_mode.upper()

    cluster_envs = {}

    # Todo: delete follow hard code when paddle support ps-gpu.
    if device == "CPU":
        fleet_mode = "PS"
    elif device == "GPU":
        fleet_mode = "COLLECTIVE"
    if fleet_mode == "PS" and device != "CPU":
        raise ValueError("PS can not be used with GPU")

    if fleet_mode == "COLLECTIVE" and device != "GPU":
        raise ValueError("COLLECTIVE can not be used without GPU")

    if fleet_mode == "PS":
        worker_num = get_worker_num(run_extras, worker_num)

    if fleet_mode == "COLLECTIVE":
        cluster_envs["selected_gpus"] = selected_gpus
        gpus = selected_gpus.split(",")
        worker_num = get_worker_num(run_extras, len(gpus))
        cluster_envs["selected_gpus"] = ','.join(gpus[:worker_num])

    cluster_envs["server_num"] = server_num
    cluster_envs["worker_num"] = worker_num
    cluster_envs["start_port"] = envs.find_free_port()
    cluster_envs["fleet_mode"] = fleet_mode
    cluster_envs["log_dir"] = "logs"
    cluster_envs["train.trainer.trainer"] = trainer
    cluster_envs["train.trainer.executor_mode"] = executor_mode
    cluster_envs["train.trainer.strategy"] = distributed_strategy
    cluster_envs["train.trainer.threads"] = "2"
    cluster_envs["CPU_NUM"] = cluster_envs["train.trainer.threads"]
    cluster_envs["train.trainer.engine"] = "local_cluster"
    cluster_envs["train.trainer.platform"] = envs.get_platform()

    print("launch {} engine with cluster to run model: {}".format(trainer,
                                                                  args.model))

    set_runtime_envs(cluster_envs, args.model)
    launch = LocalClusterEngine(cluster_envs, args.model)
    return launch


def local_mpi_engine(args):
    print("launch cluster engine with cluster to run model: {}".format(
        args.model))
    from paddlerec.core.engine.local_mpi import LocalMPIEngine

    print("use 1X1 MPI ClusterTraining at localhost to run model: {}".format(
        args.model))

    mpi = util.run_which("mpirun")
    if not mpi:
        raise RuntimeError("can not find mpirun, please check environment")

    run_extras = get_all_inters_from_yaml(args.model, ["runner."])

    mode = envs.get_runtime_environ("mode")
    trainer_class = ".".join(["runner", mode, "trainer_class"])
    fleet_class = ".".join(["runner", mode, "fleet_mode"])
    distributed_strategy = "async"
    executor_mode = "train"

    trainer = run_extras.get(trainer_class, "GeneralTrainer")
    fleet_mode = run_extras.get(fleet_class, "ps")

    cluster_envs = {}
    cluster_envs["mpirun"] = mpi
    cluster_envs["train.trainer.trainer"] = trainer
    cluster_envs["log_dir"] = "logs"
    cluster_envs["train.trainer.engine"] = "local_cluster"
    cluster_envs["train.trainer.executor_mode"] = executor_mode
    cluster_envs["fleet_mode"] = fleet_mode
    cluster_envs["train.trainer.strategy"] = distributed_strategy
    cluster_envs["train.trainer.threads"] = "2"
    cluster_envs["train.trainer.platform"] = envs.get_platform()

    set_runtime_envs(cluster_envs, args.model)
    launch = LocalMPIEngine(cluster_envs, args.model)
    return launch


def get_abs_model(model):
    if model.startswith("paddlerec."):
        dir = envs.paddlerec_adapter(model)
        path = os.path.join(dir, "config.yaml")
    else:
        if not os.path.isfile(model):
            raise IOError("model config: {} invalid".format(model))
        path = model
    return path


if __name__ == "__main__":
    parser = argparse.ArgumentParser(description='paddle-rec run')
    parser.add_argument("-m", "--model", type=str)
    parser.add_argument("-b", "--backend", type=str, default=None)

    abs_dir = os.path.dirname(os.path.abspath(__file__))
    envs.set_runtime_environs({"PACKAGE_BASE": abs_dir})

    args = parser.parse_args()
    args.model = get_abs_model(args.model)

    if not validation.yaml_validation(args.model):
        sys.exit(-1)

    engine_registry()
    running_config = get_all_inters_from_yaml(
        args.model, ["workspace", "mode", "runner."])
    modes = get_modes(running_config)

    for mode in modes:
        envs.set_runtime_environs({
            "mode": mode,
            "workspace": running_config["workspace"]
        })
        which_engine = get_engine(args, running_config, mode)
        engine = which_engine(args)
        engine.run()<|MERGE_RESOLUTION|>--- conflicted
+++ resolved
@@ -16,7 +16,6 @@
 import subprocess
 import sys
 import argparse
-import tempfile
 import warnings
 
 import copy
@@ -35,23 +34,14 @@
     engines["TRANSPILER"] = {}
     engines["PSLIB"] = {}
 
-<<<<<<< HEAD
-    engines["TRANSPILER"]["SINGLE"] = single_engine
-    engines["TRANSPILER"]["LOCAL_CLUSTER"] = local_cluster_engine
-    engines["TRANSPILER"]["CLUSTER"] = cluster_engine
-    engines["TRANSPILER"]["ONLINE_LEARNING"] = online_learning
-
-    engines["PSLIB"]["SINGLE"] = local_mpi_engine
-    engines["PSLIB"]["LOCAL_CLUSTER"] = local_mpi_engine
-=======
     engines["TRANSPILER"]["TRAIN"] = single_train_engine
     engines["TRANSPILER"]["INFER"] = single_infer_engine
     engines["TRANSPILER"]["LOCAL_CLUSTER_TRAIN"] = local_cluster_engine
     engines["TRANSPILER"]["CLUSTER_TRAIN"] = cluster_engine
+    engines["TRANSPILER"]["ONLINE_LEARNING"] = online_learning
     engines["PSLIB"]["TRAIN"] = local_mpi_engine
     engines["PSLIB"]["LOCAL_CLUSTER_TRAIN"] = local_mpi_engine
     engines["PSLIB"]["CLUSTER_TRAIN"] = cluster_mpi_engine
->>>>>>> 1a2cafdc
     engines["PSLIB"]["CLUSTER"] = cluster_mpi_engine
 
 
@@ -268,6 +258,7 @@
     trainer = TrainerFactory.create(args.model)
     return trainer
 
+
 def online_learning(args):
     trainer = "OnlineLearningTrainer"
     single_envs = {}
