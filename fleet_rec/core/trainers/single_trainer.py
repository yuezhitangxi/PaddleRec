--- conflicted
+++ resolved
@@ -115,61 +115,6 @@
             self.save(i, "train", is_fleet=False)
         context['status'] = 'infer_pass'
 
-<<<<<<< HEAD
-    def infer(self, context):
-        logger.info("Run in infer pass")
-        infer_program = fluid.Program()
-        startup_program = fluid.Program()
-        with fluid.unique_name.guard():
-            with fluid.program_guard(infer_program, startup_program):
-                self.model.infer_net()
-        logger.info("End build infer net")
-        if self.model._infer_data_loader is None:
-            context['status'] = 'terminal_pass'
-            return
-
-        reader = self._get_dataloader("Evaluate")
-        logger.info("End Get data loader")
-
-        metrics_varnames = []
-        metrics_format = []
-
-        metrics_format.append("{}: {{}}".format("epoch"))
-        metrics_format.append("{}: {{}}".format("batch"))
-
-        for name, var in self.model.get_infer_results().items():
-            metrics_varnames.append(var.name)
-            metrics_format.append("{}: {{}}".format(name))
-
-        metrics_format = ", ".join(metrics_format)
-        self._exe.run(startup_program)
-
-        for (epoch, model_dir) in self.increment_models:
-            logger.info(
-                "Begin to infer epoch {}, model_dir: {}".format(epoch, model_dir))
-            program = infer_program.clone()
-            fluid.io.load_persistables(self._exe, model_dir, program)
-            reader.start()
-            batch_id = 0
-            try:
-                while True:
-                    metrics_rets = self._exe.run(
-                        program=program,
-                        fetch_list=metrics_varnames)
-
-                    metrics = [epoch, batch_id]
-                    metrics.extend(metrics_rets)
-
-                    if batch_id % 2 == 0 and batch_id != 0:
-                        print(metrics_format.format(*metrics))
-                    batch_id += 1
-            except fluid.core.EOFException:
-                reader.reset()
-
-        context['status'] = 'terminal_pass'
-
-=======
->>>>>>> c554105e
     def terminal(self, context):
         for model in self.increment_models:
             print("epoch :{}, dir: {}".format(model[0], model[1]))
