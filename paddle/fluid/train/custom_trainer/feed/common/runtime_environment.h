--- conflicted
+++ resolved
@@ -72,15 +72,11 @@
     virtual void barrier(EnvironmentRole role) = 0;
     // bcast 广播
     virtual void bcast(paddle::framework::BinaryArchive& ar, int root_id, EnvironmentRole role) = 0;
-<<<<<<< HEAD
+    // all_reduce sum element 规约元素
+    virtual double all_reduce_ele(double x) = 0;
+    // all_reduce sum array 规约数组
+    virtual void all_reduce_arr(double* x, int n) = 0;
     // 接口只允许在主线程调用   End
-=======
-    //all_reduce sum element 规约元素
-    virtual double all_reduce_ele(double x) = 0;
-    //all_reduce sum array 规约数组
-    virtual void all_reduce_arr(double* x, int n) = 0;
-    //接口只允许在主线程调用   End
->>>>>>> 9da0a7f4
 protected:
     virtual void print_log(EnvironmentRole role, EnvironmentLogType type, 
         EnvironmentLogLevel level,  const std::string& log_str) = 0;
