#include <sstream>
#include "gflags/gflags.h"
#include "paddle/fluid/train/custom_trainer/feed/accessor/input_data_accessor.h"

namespace paddle {
namespace custom_trainer {
namespace feed {

DEFINE_string(feed_trainer_debug_dense_name, "", "open dense debug for specif layer_name");
    
int DenseInputAccessor::initialize(YAML::Node config,
        std::shared_ptr<TrainerContext> context_ptr) {
    CHECK(DataInputAccessor::initialize(config, context_ptr) == 0);
    _total_dim = 0;
    _pull_request_num.store(0);
    for (const auto& input : config["input"]) {
        DenseInputVariable variable;
        variable.name = input["name"].as<std::string>();
        variable.gradient_name = paddle::framework::GradVarName(variable.name);
        variable.shape = input["shape"].as<std::vector<int>>();
        variable.dim = 1;
        for (int i = 0; i < variable.shape.size(); ++i) {
            if (variable.shape[i] <= 0) {
                variable.shape[i] = 1;
            }
            variable.dim *= variable.shape[i];    
        }
        _total_dim += variable.dim;
        _x_variables.emplace_back(variable);
    }
    if (config["async_pull"] && config["async_pull"].as<bool>()) {
        _need_async_pull = true;
    }
    return 0;
}

int32_t DenseInputAccessor::create(::paddle::framework::Scope* scope) {
    size_t data_buffer_idx = 0;
    std::vector<paddle::ps::Region> regions;
    for (auto& variable : _x_variables) {
        auto* tensor = scope->Var(variable.name)->
            GetMutable<paddle::framework::LoDTensor>(); 
        auto* data = tensor->data<float>();
        regions.emplace_back(data, variable.dim);
        if (FLAGS_feed_trainer_debug_dense_name == variable.name) 
            VLOG(2) << "[Debug][CreateDense]" <<  ScopeHelper::to_string(scope, variable.name); 
    }
    auto* ps_client = _trainer_context->pslib->ps_client();
    auto push_status = ps_client->push_dense_param(regions.data(), regions.size(), _table_id);
    return push_status.get();
}

// rpc拉取数据，需保证单线程运行
int32_t DenseInputAccessor::pull_dense(size_t table_id) {
    float* data_buffer =  new float[_total_dim];
    size_t data_buffer_idx = 0;
    std::vector<paddle::ps::Region> regions;
    for (auto& variable : _x_variables) {
        regions.emplace_back(data_buffer + data_buffer_idx, variable.dim);
        data_buffer_idx += variable.dim;
    }
    auto* ps_client = _trainer_context->pslib->ps_client();
    auto push_status = ps_client->pull_dense(regions.data(), regions.size(), table_id);
    int32_t ret = push_status.get();
    // TODO 使用双buffer DataBuffer,避免训练期改写，当前异步SGD下，问题不大
    _data_buffer = data_buffer;
    return ret;
}

int32_t DenseInputAccessor::forward(SampleInstance* samples, size_t num,
    paddle::framework::Scope* scope) {
    collect_persistables(scope);

    if (_need_async_pull) {
        ++_pull_request_num;
    }
    return 0;
}

int32_t DenseInputAccessor::collect_persistables(paddle::framework::Scope* scope) {
    // 首次同步pull，之后异步pull
    if (_data_buffer == nullptr) {
        _pull_mutex.lock();
        if (_data_buffer == nullptr) {
            CHECK(pull_dense(_table_id) == 0);
            _async_pull_thread = std::make_shared<std::thread>(
                [this]() {
                while (_need_async_pull) {
                    if (_pull_request_num > 0) {
                        pull_dense(_table_id);
                        _pull_request_num = 0; 
                    } else {
                        usleep(50000);
                    }     
                }
            });
        }
        _pull_mutex.unlock();
    }
    size_t data_buffer_idx = 0;
    for (auto& variable : _x_variables) {
        auto* shape_ptr = &(variable.shape[0]);
        paddle::framework::DDim ddim(shape_ptr, variable.shape.size());
        auto* tensor = ScopeHelper::resize_lod_tensor(scope, variable.name, ddim);  
        auto* grad_tensor = ScopeHelper::resize_lod_tensor(scope, variable.gradient_name, ddim);
        VLOG(5) << "fill scope variable:" << variable.name << ", " << variable.gradient_name
            << ", data_buffer: " << _data_buffer + data_buffer_idx
            << ", dim: " << variable.dim * sizeof(float);
        auto* var_data = tensor->mutable_data<float>(_trainer_context->cpu_place);
        memcpy(var_data, _data_buffer + data_buffer_idx, variable.dim * sizeof(float));
        data_buffer_idx += variable.dim;
    }
    if (!FLAGS_feed_trainer_debug_dense_name.empty()) {
        for (auto& variable : _x_variables) {
            if (variable.name != FLAGS_feed_trainer_debug_dense_name) {
                continue;
            }
            VLOG(2) << "[Debug][PullDense]" << ScopeHelper::to_string(scope, variable.name);
        }
    }
    return 0;
}

int32_t DenseInputAccessor::collect_persistables_name(std::vector<std::string>& persistables) {
    for (auto& variable : _x_variables) {
        persistables.push_back(variable.name);
    }
    return 0;
}

int32_t DenseInputAccessor::backward(SampleInstance* samples, size_t num,
        paddle::framework::Scope* scope) {
    if (!_need_gradient) {
        return 0;
    }
    size_t data_buffer_idx = 0;
    std::vector<paddle::ps::Region> regions;
    for (auto& variable : _x_variables) {
        auto* tensor = scope->Var(variable.gradient_name)->
            GetMutable<paddle::framework::LoDTensor>();
        auto* grad_data = tensor->mutable_data<float>(_trainer_context->cpu_place);
        regions.emplace_back(grad_data, variable.dim);
    }
    auto* ps_client = _trainer_context->pslib->ps_client();
    auto push_status = ps_client->push_dense(regions.data(), regions.size(), _table_id);
    //push_status.get();
    if (!FLAGS_feed_trainer_debug_dense_name.empty()) {
        for (auto& variable : _x_variables) {
            if (variable.name != FLAGS_feed_trainer_debug_dense_name) {
                continue;
            }
<<<<<<< HEAD
            VLOG(2) << "[Debug][PushDense]" << ScopeHelper::to_string(scope, variable.gradient_name);
=======
            auto& tensor = scope->Var(variable.gradient_name)->
                Get<paddle::framework::LoDTensor>();
            const auto* var_data = tensor.data<float>();
            for (size_t data_idx = 0; data_idx < variable.dim; ++data_idx) {
                if (data_idx > 0)
                    ssm << ",";
                ssm << var_data[data_idx];
            }
            VLOG(2) << "[DEBUG]push_dense: " << ssm.str();
>>>>>>> 5beaf463
        }
    }
    return 0;
}

int32_t EbdVariableInputAccessor::forward(SampleInstance* samples, size_t num,
    paddle::framework::Scope* scope) {
    CHECK(_x_variables.size() == 1);
    CHECK(_x_variables[0].shape.size() == 1);
    auto& variable = _x_variables[0];
    auto* tensor = ScopeHelper::resize_lod_tensor(scope, 
        variable.name, {num, variable.shape[0]});
    auto* var_data = tensor->mutable_data<float>(_trainer_context->cpu_place);
    for (size_t i = 0; i < num; ++i) {
        auto& sample = samples[i];
        CHECK(sample.embedx.size() == variable.dim);
        memcpy(var_data, sample.embedx.data(), variable.dim * sizeof(float));
        var_data += variable.dim;
    }
    return 0;
}

int32_t EbdVariableInputAccessor::backward(SampleInstance* samples, size_t num,
    paddle::framework::Scope* scope) {
    return 0;
}

REGIST_CLASS(DataInputAccessor, DenseInputAccessor);
REGIST_CLASS(DataInputAccessor, EbdVariableInputAccessor);

}  // namespace feed
}  // namespace custom_trainer
}  // namespace paddle<|MERGE_RESOLUTION|>--- conflicted
+++ resolved
@@ -149,19 +149,7 @@
             if (variable.name != FLAGS_feed_trainer_debug_dense_name) {
                 continue;
             }
-<<<<<<< HEAD
             VLOG(2) << "[Debug][PushDense]" << ScopeHelper::to_string(scope, variable.gradient_name);
-=======
-            auto& tensor = scope->Var(variable.gradient_name)->
-                Get<paddle::framework::LoDTensor>();
-            const auto* var_data = tensor.data<float>();
-            for (size_t data_idx = 0; data_idx < variable.dim; ++data_idx) {
-                if (data_idx > 0)
-                    ssm << ",";
-                ssm << var_data[data_idx];
-            }
-            VLOG(2) << "[DEBUG]push_dense: " << ssm.str();
->>>>>>> 5beaf463
         }
     }
     return 0;
