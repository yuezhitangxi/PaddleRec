--- conflicted
+++ resolved
@@ -149,13 +149,9 @@
                 if (is_last_epoch(epoch_id)) {
                     return true;
                 }
-<<<<<<< HEAD
-                return delta_id(epoch_id) % 24 == 0;
+                return delta_id(epoch_id) % 78 == 0;
             case ModelSaveWay::ModelSaveTrainCheckpointBase:
                 return is_last_epoch(epoch_id);
-=======
-                return delta_id(epoch_id) % 78 == 0;
->>>>>>> afc0c34c
         }
         return false;
     }
