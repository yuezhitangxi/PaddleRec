--- conflicted
+++ resolved
@@ -155,7 +155,6 @@
     if (!environment->is_master_node(EnvironmentRole::WORKER)) {
         return 0;
     }
-    VLOG(2) << "Start Load Model";
     auto* fs = _context_ptr->file_system.get();
     std::set<uint32_t> loaded_table_set;
     auto model_dir = _context_ptr->epoch_accessor->checkpoint_path();
@@ -182,12 +181,8 @@
             loaded_table_set.insert(itr.first);
         }
     }
-<<<<<<< HEAD
-    VLOG(2) << "Finish Load Model";
-=======
     timer.Pause();
     ENVLOG_WORKER_MASTER_NOTICE("Finished loading model, cost:%f", timer.ElapsedSec());
->>>>>>> 9552cf55
     return 0;
 }
 
