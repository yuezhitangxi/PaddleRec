--- conflicted
+++ resolved
@@ -23,11 +23,7 @@
     }
     //直接取var
     template <class T>
-<<<<<<< HEAD
-    T* var(const std::string& name) {
-=======
     const T& var(const std::string& name) {
->>>>>>> 99222206
         return _scope.Var(name)->Get<T>();
     }
     template <class T>
@@ -48,24 +44,14 @@
 
 class SimpleExecutor : public Executor {
 public:
-<<<<<<< HEAD
-    SimpleExecutor() {}
-    virtual ~SimpleExecutor() {}
-    virtual int initialize(YAML::Node exe_config,
-=======
     SimpleExecute();
     virtual ~SimpleExecute();
-    virtual int initialize(YAML::Node& exe_config,
->>>>>>> 99222206
+    virtual int initialize(YAML::Node exe_config,
         std::shared_ptr<TrainerContext> context_ptr);
     virtual int run();
 protected:
-<<<<<<< HEAD
-    std::shared_ptr<::paddle::framework::Executor> _executor; 
-=======
     struct Context;
     std::unique_ptr<Context> _context;
->>>>>>> 99222206
 };
 
 }  // namespace feed
