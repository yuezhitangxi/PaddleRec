--- conflicted
+++ resolved
@@ -13,13 +13,8 @@
         _table_size = config["table_size"].as<int>();
     }
     set_table_size(_table_size);
-    if (config["compute_interval"]) {
-        _compute_interval = config["compute_interval"].as<uint32_t>();
-<<<<<<< HEAD
-        CHECK(_compute_interval % 60 == 0);
-=======
->>>>>>> 6789e1e5
-    }
+    _compute_interval = config["compute_interval"].as<uint32_t>();
+    CHECK(_compute_interval % 60 == 0);
     return 0;
 }
 
@@ -33,23 +28,11 @@
     }
 }
 
-<<<<<<< HEAD
 bool AucMonitor::need_compute_result(int epoch_id) {
     CHECK(_epoch_accessor != nullptr);
     uint64_t epoch_time = _epoch_accessor->epoch_timestamp(epoch_id);
     return epoch_time % _compute_interval == 0;
-=======
-bool AucMonitor::need_compute_result(int epoch_id, EpochAccessor* accessor) {
-    CHECK(accessor != nullptr);
-    uint64_t epoch_time = accessor->epoch_timestamp(epoch_id);
-    CHECK(_compute_interval != 0);
-    if (epoch_time % _compute_interval != 0) {
-        return false;
-    }
-    return true;
->>>>>>> 6789e1e5
 }
-
 void AucMonitor::compute_result() {
     auto* environment = Monitor::_context_ptr->environment.get();
     double* table[2] = {&_table[0][0], &_table[1][0]};
@@ -68,16 +51,10 @@
         tp = newtp;
     }
     _auc = area / (fp * tp);
-<<<<<<< HEAD
     _mae = environment->all_reduce(_local_abserr, 
         ReduceOperator::SUM, EnvironmentRole::WORKER) / (fp + tp);
     _rmse = sqrt(environment->all_reduce(_local_sqrerr,
         ReduceOperator::SUM, EnvironmentRole::WORKER) / (fp + tp));
-    _rmse = sqrt(_rmse / (fp + tp));
-=======
-    _mae = Monitor::_context_ptr->environment->all_reduce_ele(_local_abserr) / (fp + tp);
-    _rmse = sqrt(Monitor::_context_ptr->environment->all_reduce_ele(_local_sqrerr) / (fp + tp));
->>>>>>> 6789e1e5
     _actual_ctr = tp / (fp + tp);
     _predicted_ctr = environment->all_reduce(_local_pred,
         ReduceOperator::SUM, EnvironmentRole::WORKER) / (fp + tp);
@@ -90,12 +67,7 @@
     if (fabs(_predicted_ctr) > 1e-6) {
         copc = _actual_ctr / _predicted_ctr;
     }
-<<<<<<< HEAD
-    char buf[10240];
-    snprintf(buf, 10240 * sizeof(char), "AUC=%.6f BUCKET_ERROR=%.6f MAE=%.6f RMSE=%.6f "
-=======
-    return paddle::string::format_string("%s: AUC=%.6f BUCKET_ERROR=%.6f MAE=%.6f RMSE=%.6f "
->>>>>>> 6789e1e5
+    return paddle::string::format_string("AUC=%.6f BUCKET_ERROR=%.6f MAE=%.6f RMSE=%.6f "
         "Actual CTR=%.6f Predicted CTR=%.6f COPC=%.6f INS Count=%.0f",
         _auc,
         _bucket_error,
